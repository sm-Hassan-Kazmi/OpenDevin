--- conflicted
+++ resolved
@@ -1,8 +1,5 @@
 {
-  "extends": "@tsconfig/node18/tsconfig.json",
   "compilerOptions": {
-    "outDir": "./dist",
-    "rootDir": "./",
     "target": "es5",
     "lib": [
       "dom",
@@ -22,7 +19,6 @@
     "isolatedModules": true,
     "noEmit": true,
     "jsx": "react",
-<<<<<<< HEAD
     "types": ["vite/client", "node"]
   },
   "include": [
@@ -30,13 +26,4 @@
     "vite.config.js"
   ],
   "exclude": ["node_modules"]
-=======
-    "types": ["vite/client", "vitest/globals"]
-  },
-  "include": [
-    "src",
-    "vite-env.d.ts",
-    "vite.config.ts"
-  ]
->>>>>>> aed82704
 }