--- conflicted
+++ resolved
@@ -57,16 +57,8 @@
               "some": [ "nesting", "id" ]
           }
         }],
-<<<<<<< HEAD
-        "react/no-array-index-key": "off",
-        "react/jsx-no-undef": "warn",
-        "react-hooks/exhaustive-deps": "warn"
-      },
-      "parserOptions": {
-=======
         "react/no-array-index-key": "off"
       },"parserOptions": {
->>>>>>> 62e4fb47
         "project": ["**/tsconfig.json"]
       }
     }
