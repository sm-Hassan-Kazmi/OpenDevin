--- conflicted
+++ resolved
@@ -1,22 +1,11 @@
 import React from "react";
 import { useSelector } from "react-redux";
-<<<<<<< HEAD
-import CogTooth from "../assets/cog-tooth";
-import { RootState } from "../store";
-import Input from "./chatUIComponents/Input";
-import InitializingStatus from "./chatUIComponents/InitializingStatus";
-import { IChatInterfaceProps } from "../types/chatUI/TypesChatInterface";
-import MessageList from "./chatUIComponents/MessageList";
-
-function ChatInterface({ setSettingOpen }: IChatInterfaceProps): JSX.Element {
-=======
 import { RootState } from "../store";
 import MessageList from "./chatUIComponents/MessageList";
 import InitializingStatus from "./chatUIComponents/InitializingStatus";
 import Input from "./chatUIComponents/Input";
 
 function ChatInterface(): JSX.Element {
->>>>>>> f29d03c5
   const { initialized } = useSelector((state: RootState) => state.task);
   return (
     <div className="flex flex-col h-full p-0 bg-bg-workspace">
