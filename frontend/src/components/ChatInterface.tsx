import React, { useEffect, useRef, useState } from "react";
import { useSelector } from "react-redux";
import assistantAvatar from "../assets/assistant-avatar.png";
import userAvatar from "../assets/user-avatar.png";
import { sendChatMessage } from "../services/chatService";
import { RootState } from "../store";
import "./ChatInterface.css";

function MessageList(): JSX.Element {
  const messagesEndRef = useRef<HTMLDivElement>(null);
  const { messages } = useSelector((state: RootState) => state.chat);

  useEffect(() => {
    messagesEndRef.current?.scrollIntoView({ behavior: "smooth" });
  }, [messages]);

  return (
    <div className="message-list">
      {messages.map((msg, index) => (
        <div key={index} className="message-layout">
          <div
            className={`${msg.sender === "user" ? "user-message" : "message"}`}
          >
            <img
              src={msg.sender === "user" ? userAvatar : assistantAvatar}
              alt={`${msg.sender} avatar`}
              className="avatar"
            />
            <div className="chat chat-bubble">{msg.content}</div>
          </div>
        </div>
      ))}
      <div ref={messagesEndRef} />
    </div>
  );
}

function InitializingStatus(): JSX.Element {
  return (
    <div className="initializing-status">
      <img src={assistantAvatar} alt="assistant avatar" className="avatar" />
      <div>Initializing agent (may take up to 10 seconds)...</div>
    </div>
  );
}

function ChatInterface(): JSX.Element {
  const { initialized } = useSelector((state: RootState) => state.task);
  const [inputMessage, setInputMessage] = useState("");

  const handleSendMessage = () => {
    if (inputMessage.trim() !== "") {
      sendChatMessage(inputMessage);
      setInputMessage("");
    }
  };

  return (
    <div className="chat-interface">
      {initialized ? <MessageList /> : <InitializingStatus />}
      <div className="input-container">
<<<<<<< HEAD
        <input
          type="text"
          value={inputMessage}
          onChange={(e) => setInputMessage(e.target.value)}
          placeholder="Send a message (won't interrupt the Assistant)"
          onKeyDown={(e) => {
            if (e.key === "Enter") {
              handleSendMessage();
            }
          }}
        />
        <button
          type="button"
          onClick={handleSendMessage}
          disabled={!initialized}
        >
          <span className="button-text">Send</span>
        </button>
=======
        <div className="input-box">
          <input
            type="text"
            value={inputMessage}
            onChange={(e) => setInputMessage(e.target.value)}
            placeholder="Send a message (won't interrupt the Assistant)"
            onKeyDown={(e) => {
              if (e.key === "Enter") {
                handleSendMessage();
              }
            }}
          />
          <button
            type="button"
            onClick={handleSendMessage}
            disabled={!initialized}
          >
            <span className="button-text">Send</span>
          </button>
        </div>
>>>>>>> 89e92367
      </div>
    </div>
  );
}

export default ChatInterface;<|MERGE_RESOLUTION|>--- conflicted
+++ resolved
@@ -1,4 +1,4 @@
-import React, { useEffect, useRef, useState } from "react";
+import React, { ChangeEvent, useEffect, useRef, useState } from "react";
 import { useSelector } from "react-redux";
 import assistantAvatar from "../assets/assistant-avatar.png";
 import userAvatar from "../assets/user-avatar.png";
@@ -47,38 +47,53 @@
 function ChatInterface(): JSX.Element {
   const { initialized } = useSelector((state: RootState) => state.task);
   const [inputMessage, setInputMessage] = useState("");
-
+  const [selectedDirectory, setSelectedDirectory] = useState("");
+  const fileInputRef = useRef<HTMLInputElement>(null);
   const handleSendMessage = () => {
     if (inputMessage.trim() !== "") {
       sendChatMessage(inputMessage);
       setInputMessage("");
     }
   };
+  const handleDirectorySelected = (
+    event: ChangeEvent<HTMLInputElement>
+  ) => {
+    const files = event.target.files;
+    if (files && files.length > 0) {
+      const directory = files[0].webkitRelativePath.split("/")[0];
+      setSelectedDirectory(directory);
+    }
+  };
 
+  const handleEditDirectory = () => {
+    if (fileInputRef.current) {
+      fileInputRef.current.value = ""; // Clear the file input value
+      fileInputRef.current.click(); // Trigger the file picker dialog
+    }
+  };
   return (
     <div className="chat-interface">
+      <label htmlFor="directoryInput" className="custom-file-input" style={{ display: selectedDirectory ? 'none' : 'block' }}>
+        Choose Directory
+        <input
+          id="directoryInput"
+          type="file"
+          // @ts-ignore
+          capture="directory"
+          webkitdirectory=""
+          onChange={handleDirectorySelected}
+          ref={fileInputRef}
+          style={{ display: 'none' }}
+        />
+      </label>
+      {selectedDirectory && (
+        <div className="selected-directory">
+          Selected Directory: {selectedDirectory}
+          <button onClick={handleEditDirectory}>Edit</button>
+        </div>
+      )}
       {initialized ? <MessageList /> : <InitializingStatus />}
       <div className="input-container">
-<<<<<<< HEAD
-        <input
-          type="text"
-          value={inputMessage}
-          onChange={(e) => setInputMessage(e.target.value)}
-          placeholder="Send a message (won't interrupt the Assistant)"
-          onKeyDown={(e) => {
-            if (e.key === "Enter") {
-              handleSendMessage();
-            }
-          }}
-        />
-        <button
-          type="button"
-          onClick={handleSendMessage}
-          disabled={!initialized}
-        >
-          <span className="button-text">Send</span>
-        </button>
-=======
         <div className="input-box">
           <input
             type="text"
@@ -99,7 +114,6 @@
             <span className="button-text">Send</span>
           </button>
         </div>
->>>>>>> 89e92367
       </div>
     </div>
   );
