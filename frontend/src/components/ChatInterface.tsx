import { Card, CardBody } from "@nextui-org/react";
import React, { useEffect, useRef, useState } from "react";
import { useSelector } from "react-redux";
import assistantAvatar from "../assets/assistant-avatar.png";
import CogTooth from "../assets/cog-tooth";
import userAvatar from "../assets/user-avatar.png";
import { sendChatMessage } from "../services/chatService";
import { RootState } from "../store";
<<<<<<< HEAD
=======
import CogTooth from "../assets/cog-tooth";
import { useTypingEffect } from "../hooks/useTypingEffect";
import { Message } from "../state/chatSlice";

interface ITypingChatProps {
  msg: Message;
}

/**
 * @param msg
 * @returns jsx
 *
 * component used for typing effect when assistant replies
 *
 * makes uses of useTypingEffect hook
 *
 */
function TypingChat({ msg }: ITypingChatProps) {
  return (
    msg?.content && (
      <Card>
        <CardBody>{useTypingEffect([msg?.content], { loop: false })}</CardBody>
      </Card>
    )
  );
}
>>>>>>> a00f6049

function MessageList(): JSX.Element {
  const messagesEndRef = useRef<HTMLDivElement>(null);
  const { messages } = useSelector((state: RootState) => state.chat);

  useEffect(() => {
    messagesEndRef.current?.scrollIntoView({ behavior: "smooth" });
  }, [messages]);

  return (
    <div className="flex-1 overflow-y-auto">
      {messages.map((msg, index) => (
        <div key={index} className="flex mb-2.5 pr-5 pl-5">
          <div
<<<<<<< HEAD
            className={`${msg.sender === "user" ? "flex-row-reverse mt-2.5 mr-2.5 mb-0 ml-auto" : ""} flex min-w-0`}
=======
            className={`flex mt-2.5 mb-0 ${msg.sender === "user" && "flex-row-reverse ml-auto"}`}
>>>>>>> a00f6049
          >
            <img
              src={msg.sender === "user" ? userAvatar : assistantAvatar}
              alt={`${msg.sender} avatar`}
              className="w-[40px] h-[40px] mx-2.5"
            />
<<<<<<< HEAD
            <Card
              className={`max-w-[80%] ${msg.sender === "user" ? "bg-primary" : ""}`}
            >
              <CardBody>{msg.content}</CardBody>
            </Card>
=======
            {msg.sender !== "user" ? (
              <TypingChat msg={msg} />
            ) : (
              <Card className="bg-primary">
                <CardBody>{msg.content}</CardBody>
              </Card>
            )}
>>>>>>> a00f6049
          </div>
        </div>
      ))}
      <div ref={messagesEndRef} />
    </div>
  );
}

function InitializingStatus(): JSX.Element {
  return (
    <div className="flex items-center m-auto h-full">
      <img
        src={assistantAvatar}
        alt="assistant avatar"
        className="w-[40px] h-[40px] mx-2.5"
      />
      <div>Initializing agent (may take up to 10 seconds)...</div>
    </div>
  );
}

interface Props {
  setSettingOpen: (isOpen: boolean) => void;
}

function ChatInterface({ setSettingOpen }: Props): JSX.Element {
  const { initialized } = useSelector((state: RootState) => state.task);
  const [inputMessage, setInputMessage] = useState("");

  const handleSendMessage = () => {
    if (inputMessage.trim() !== "") {
      sendChatMessage(inputMessage);
      setInputMessage("");
    }
  };

  return (
    <div className="flex flex-col h-full p-0 bg-bg-light">
      <div className="w-full flex justify-between p-5">
        <div />
        <div
          className="cursor-pointer hover:opacity-80"
          onClick={() => setSettingOpen(true)}
        >
          <CogTooth />
        </div>
      </div>
      {initialized ? <MessageList /> : <InitializingStatus />}
      <div className="w-full flex items-center p-5 rounded-none rounded-bl-lg rounded-br-lg">
        <div className="w-full flex items-center rounded-xl text-base bg-bg-input">
          <input
            type="text"
            className="flex-1 py-4 px-2.5 border-none mx-4 bg-bg-input text-white outline-none"
            value={inputMessage}
            onChange={(e) => setInputMessage(e.target.value)}
            placeholder="Send a message (won't interrupt the Assistant)"
            onKeyDown={(e) => {
              if (e.key === "Enter") {
                handleSendMessage();
              }
            }}
          />
          <button
            type="button"
            className="bg-transparent border-none rounded py-2.5 px-5 hover:opacity-80 cursor-pointer select-none"
            onClick={handleSendMessage}
            disabled={!initialized}
          >
            Send
          </button>
        </div>
      </div>
    </div>
  );
}

export default ChatInterface;<|MERGE_RESOLUTION|>--- conflicted
+++ resolved
@@ -4,13 +4,10 @@
 import assistantAvatar from "../assets/assistant-avatar.png";
 import CogTooth from "../assets/cog-tooth";
 import userAvatar from "../assets/user-avatar.png";
+import { useTypingEffect } from "../hooks/useTypingEffect";
 import { sendChatMessage } from "../services/chatService";
+import { Message } from "../state/chatSlice";
 import { RootState } from "../store";
-<<<<<<< HEAD
-=======
-import CogTooth from "../assets/cog-tooth";
-import { useTypingEffect } from "../hooks/useTypingEffect";
-import { Message } from "../state/chatSlice";
 
 interface ITypingChatProps {
   msg: Message;
@@ -34,7 +31,6 @@
     )
   );
 }
->>>>>>> a00f6049
 
 function MessageList(): JSX.Element {
   const messagesEndRef = useRef<HTMLDivElement>(null);
@@ -49,24 +45,13 @@
       {messages.map((msg, index) => (
         <div key={index} className="flex mb-2.5 pr-5 pl-5">
           <div
-<<<<<<< HEAD
-            className={`${msg.sender === "user" ? "flex-row-reverse mt-2.5 mr-2.5 mb-0 ml-auto" : ""} flex min-w-0`}
-=======
-            className={`flex mt-2.5 mb-0 ${msg.sender === "user" && "flex-row-reverse ml-auto"}`}
->>>>>>> a00f6049
+            className={`flex mt-2.5 mb-0 min-w-0 ${msg.sender === "user" && "flex-row-reverse ml-auto"}`}
           >
             <img
               src={msg.sender === "user" ? userAvatar : assistantAvatar}
               alt={`${msg.sender} avatar`}
               className="w-[40px] h-[40px] mx-2.5"
             />
-<<<<<<< HEAD
-            <Card
-              className={`max-w-[80%] ${msg.sender === "user" ? "bg-primary" : ""}`}
-            >
-              <CardBody>{msg.content}</CardBody>
-            </Card>
-=======
             {msg.sender !== "user" ? (
               <TypingChat msg={msg} />
             ) : (
@@ -74,7 +59,6 @@
                 <CardBody>{msg.content}</CardBody>
               </Card>
             )}
->>>>>>> a00f6049
           </div>
         </div>
       ))}
