--- conflicted
+++ resolved
@@ -1,10 +1,6 @@
 import { Card, CardBody } from "@nextui-org/react";
 import React, { useEffect, useRef } from "react";
-<<<<<<< HEAD
-import { useTranslation } from "react-i18next";
 import { IoMdChatbubbles } from "react-icons/io";
-=======
->>>>>>> eb7b3484
 import { useSelector } from "react-redux";
 import assistantAvatar from "../assets/assistant-avatar.png";
 import userAvatar from "../assets/user-avatar.png";
@@ -16,8 +12,8 @@
 } from "../services/chatService";
 import { Message } from "../state/chatSlice";
 import { RootState } from "../store";
+import AgentStatusBar from "./AgentStatusBar";
 import Input from "./Input";
-import AgentStatusBar from "./AgentStatusBar";
 
 interface IChatBubbleProps {
   msg: Message;
@@ -129,17 +125,12 @@
 
   return (
     <div className="flex flex-col h-full p-0 bg-neutral-800">
-<<<<<<< HEAD
       <div className="flex items-center gap-2 border-b border-neutral-600 text-sm px-4 py-2">
         <IoMdChatbubbles />
         Chat
       </div>
-      {initialized ? <MessageList /> : <InitializingStatus />}
-=======
-      <div className="border-b border-neutral-600 text-sm px-4 py-2">Chat</div>
       <MessageList />
       {initialized ? null : <AgentStatusBar />}
->>>>>>> eb7b3484
       <Input />
     </div>
   );
