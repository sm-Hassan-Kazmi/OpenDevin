import React from "react";
<<<<<<< HEAD
import { act } from "@testing-library/react";
=======
import { waitFor, act } from "@testing-library/react";
>>>>>>> 10933a20
import userEvent from "@testing-library/user-event";
import { renderWithProviders } from "test-utils";
import TreeNode from "./TreeNode";
import { selectFile, listFiles } from "#/services/fileService";

vi.mock("../../services/fileService", async () => ({
  listFiles: vi.fn(async (path: string = "/") => {
    if (path === "/") {
      return Promise.resolve(["folder1/", "file1.ts"]);
    }
<<<<<<< HEAD
    if (path === "/folder1/") {
=======
    if (path === "/folder1/" || path === "folder1/") {
>>>>>>> 10933a20
      return Promise.resolve(["file2.ts"]);
    }
    return Promise.resolve([]);
  }),
  selectFile: vi.fn(async () => Promise.resolve({ code: "Hello world!" })),
  uploadFile: vi.fn(),
}));

describe("TreeNode", () => {
  afterEach(() => {
    vi.clearAllMocks();
  });

  it("should render a file if property has no children", () => {
    const { getByText } = renderWithProviders(
      <TreeNode path="/file.ts" defaultOpen />,
    );

    expect(getByText("file.ts")).toBeInTheDocument();
  });

<<<<<<< HEAD
  it.skip("should render a folder if it's in a subdir", () => {
    const { getByText } = renderWithProviders(
=======
  it("should render a folder if it's in a subdir", async () => {
    const { findByText } = renderWithProviders(
>>>>>>> 10933a20
      <TreeNode path="/folder1/" defaultOpen />,
    );
    expect(listFiles).toHaveBeenCalledWith("/folder1/");

<<<<<<< HEAD
    expect(getByText("folder1")).toBeInTheDocument();
    expect(getByText("file2.ts")).toBeInTheDocument();
  });

  it.skip("should close a folder when clicking on it", () => {
    const { getByText, queryByText } = renderWithProviders(
      <TreeNode path="/folder1/" defaultOpen />,
    );

    expect(queryByText("folder1")).toBeInTheDocument();
    expect(getByText("file2.ts")).toBeInTheDocument();

    act(() => {
      userEvent.click(getByText("folder"));
    });

    expect(queryByText("folder1")).toBeInTheDocument();
    expect(queryByText("file2.ts")).not.toBeInTheDocument();
  });

  it.skip("should open a folder when clicking on it", () => {
    const { getByText, queryByText } = renderWithProviders(
      <TreeNode path="/folder1/" />,
    );

    expect(queryByText("folder1")).toBeInTheDocument();
    expect(queryByText("file2.ts")).not.toBeInTheDocument();
=======
    expect(await findByText("folder1")).toBeInTheDocument();
    expect(await findByText("file2.ts")).toBeInTheDocument();
  });

  it("should close a folder when clicking on it", async () => {
    const { findByText, queryByText } = renderWithProviders(
      <TreeNode path="/folder1/" defaultOpen />,
    );

    expect(await findByText("folder1")).toBeInTheDocument();
    expect(await findByText("file2.ts")).toBeInTheDocument();

    act(async () => {
      userEvent.click(await findByText("folder1"));
    });

    expect(await findByText("folder1")).toBeInTheDocument();
    expect(await queryByText("file2.ts")).not.toBeInTheDocument();
  });

  it("should open a folder when clicking on it", async () => {
    const { getByText, findByText, queryByText } = renderWithProviders(
      <TreeNode path="/folder1/" />,
    );

    expect(await findByText("folder1")).toBeInTheDocument();
    expect(await queryByText("file2.ts")).not.toBeInTheDocument();
>>>>>>> 10933a20

    act(() => {
      userEvent.click(getByText("folder1"));
    });
    expect(listFiles).toHaveBeenCalledWith("/folder1/");

<<<<<<< HEAD
    expect(getByText("folder1")).toBeInTheDocument();
    expect(getByText("file2.ts")).toBeInTheDocument();
  });

  it.skip("should call a fn and return the full path of a file when clicking on it", () => {
=======
    expect(await findByText("folder1")).toBeInTheDocument();
    expect(await findByText("file2.ts")).toBeInTheDocument();
  });

  it.only("should call a fn and return the full path of a file when clicking on it", () => {
>>>>>>> 10933a20
    const { getByText } = renderWithProviders(
      <TreeNode path="/folder1/file2.ts" defaultOpen />,
    );

    act(() => {
      userEvent.click(getByText("file2.ts"));
    });

<<<<<<< HEAD
    expect(selectFile).toHaveBeenCalledWith("/folder1/file2.ts");
  });

  it.skip("should render the explorer given the defaultExpanded prop", () => {
    const { getByText, queryByText } = renderWithProviders(
      <TreeNode path="/folder1/" />,
    );

    expect(getByText("folder1")).toBeInTheDocument();
    expect(queryByText("file2.ts")).not.toBeInTheDocument();
    expect(queryByText("file1.ts")).not.toBeInTheDocument();
=======
    waitFor(() => {
      expect(selectFile).toHaveBeenCalledWith("/folder1/file2.ts");
    });
  });

  it("should render the explorer given the defaultOpen prop", async () => {
    const { getByText, findByText, queryByText } = renderWithProviders(
      <TreeNode path="/" defaultOpen />,
    );

    expect(listFiles).toHaveBeenCalledWith("/");

    expect(await findByText("file1.ts")).toBeInTheDocument();
    expect(await findByText("folder1")).toBeInTheDocument();
    expect(await queryByText("file2.ts")).not.toBeInTheDocument();
>>>>>>> 10933a20

    act(() => {
      userEvent.click(getByText("folder1"));
    });

<<<<<<< HEAD
    expect(getByText("file1.ts")).toBeInTheDocument();
  });

  it.skip("should render all children as collapsed when defaultOpen is false", () => {
    const { getByText, queryByText } = renderWithProviders(
      <TreeNode path="/folder1/" />,
    );

    expect(getByText("folder1")).toBeInTheDocument();
    expect(queryByText("file1.ts")).not.toBeInTheDocument();
=======
    expect(listFiles).toHaveBeenCalledWith("folder1/");

    expect(await findByText("file1.ts")).toBeInTheDocument();
    expect(await findByText("folder1")).toBeInTheDocument();
    expect(await findByText("file2.ts")).toBeInTheDocument();
  });

  it("should render all children as collapsed when defaultOpen is false", async () => {
    const { findByText, getByText, queryByText } = renderWithProviders(
      <TreeNode path="/folder1/" />,
    );

    expect(await findByText("folder1")).toBeInTheDocument();
    expect(await queryByText("file2.ts")).not.toBeInTheDocument();
>>>>>>> 10933a20

    act(() => {
      userEvent.click(getByText("folder1"));
    });
    expect(listFiles).toHaveBeenCalledWith("/folder1/");

<<<<<<< HEAD
    expect(getByText("folder1")).toBeInTheDocument();
    expect(getByText("file1.ts")).toBeInTheDocument();
=======
    expect(await findByText("folder1")).toBeInTheDocument();
    expect(await findByText("file2.ts")).toBeInTheDocument();
>>>>>>> 10933a20
  });
});<|MERGE_RESOLUTION|>--- conflicted
+++ resolved
@@ -1,9 +1,5 @@
 import React from "react";
-<<<<<<< HEAD
-import { act } from "@testing-library/react";
-=======
 import { waitFor, act } from "@testing-library/react";
->>>>>>> 10933a20
 import userEvent from "@testing-library/user-event";
 import { renderWithProviders } from "test-utils";
 import TreeNode from "./TreeNode";
@@ -14,11 +10,7 @@
     if (path === "/") {
       return Promise.resolve(["folder1/", "file1.ts"]);
     }
-<<<<<<< HEAD
-    if (path === "/folder1/") {
-=======
     if (path === "/folder1/" || path === "folder1/") {
->>>>>>> 10933a20
       return Promise.resolve(["file2.ts"]);
     }
     return Promise.resolve([]);
@@ -40,46 +32,12 @@
     expect(getByText("file.ts")).toBeInTheDocument();
   });
 
-<<<<<<< HEAD
-  it.skip("should render a folder if it's in a subdir", () => {
-    const { getByText } = renderWithProviders(
-=======
   it("should render a folder if it's in a subdir", async () => {
     const { findByText } = renderWithProviders(
->>>>>>> 10933a20
       <TreeNode path="/folder1/" defaultOpen />,
     );
     expect(listFiles).toHaveBeenCalledWith("/folder1/");
 
-<<<<<<< HEAD
-    expect(getByText("folder1")).toBeInTheDocument();
-    expect(getByText("file2.ts")).toBeInTheDocument();
-  });
-
-  it.skip("should close a folder when clicking on it", () => {
-    const { getByText, queryByText } = renderWithProviders(
-      <TreeNode path="/folder1/" defaultOpen />,
-    );
-
-    expect(queryByText("folder1")).toBeInTheDocument();
-    expect(getByText("file2.ts")).toBeInTheDocument();
-
-    act(() => {
-      userEvent.click(getByText("folder"));
-    });
-
-    expect(queryByText("folder1")).toBeInTheDocument();
-    expect(queryByText("file2.ts")).not.toBeInTheDocument();
-  });
-
-  it.skip("should open a folder when clicking on it", () => {
-    const { getByText, queryByText } = renderWithProviders(
-      <TreeNode path="/folder1/" />,
-    );
-
-    expect(queryByText("folder1")).toBeInTheDocument();
-    expect(queryByText("file2.ts")).not.toBeInTheDocument();
-=======
     expect(await findByText("folder1")).toBeInTheDocument();
     expect(await findByText("file2.ts")).toBeInTheDocument();
   });
@@ -107,26 +65,17 @@
 
     expect(await findByText("folder1")).toBeInTheDocument();
     expect(await queryByText("file2.ts")).not.toBeInTheDocument();
->>>>>>> 10933a20
 
     act(() => {
       userEvent.click(getByText("folder1"));
     });
     expect(listFiles).toHaveBeenCalledWith("/folder1/");
 
-<<<<<<< HEAD
-    expect(getByText("folder1")).toBeInTheDocument();
-    expect(getByText("file2.ts")).toBeInTheDocument();
-  });
-
-  it.skip("should call a fn and return the full path of a file when clicking on it", () => {
-=======
     expect(await findByText("folder1")).toBeInTheDocument();
     expect(await findByText("file2.ts")).toBeInTheDocument();
   });
 
   it.only("should call a fn and return the full path of a file when clicking on it", () => {
->>>>>>> 10933a20
     const { getByText } = renderWithProviders(
       <TreeNode path="/folder1/file2.ts" defaultOpen />,
     );
@@ -135,19 +84,6 @@
       userEvent.click(getByText("file2.ts"));
     });
 
-<<<<<<< HEAD
-    expect(selectFile).toHaveBeenCalledWith("/folder1/file2.ts");
-  });
-
-  it.skip("should render the explorer given the defaultExpanded prop", () => {
-    const { getByText, queryByText } = renderWithProviders(
-      <TreeNode path="/folder1/" />,
-    );
-
-    expect(getByText("folder1")).toBeInTheDocument();
-    expect(queryByText("file2.ts")).not.toBeInTheDocument();
-    expect(queryByText("file1.ts")).not.toBeInTheDocument();
-=======
     waitFor(() => {
       expect(selectFile).toHaveBeenCalledWith("/folder1/file2.ts");
     });
@@ -163,24 +99,11 @@
     expect(await findByText("file1.ts")).toBeInTheDocument();
     expect(await findByText("folder1")).toBeInTheDocument();
     expect(await queryByText("file2.ts")).not.toBeInTheDocument();
->>>>>>> 10933a20
 
     act(() => {
       userEvent.click(getByText("folder1"));
     });
 
-<<<<<<< HEAD
-    expect(getByText("file1.ts")).toBeInTheDocument();
-  });
-
-  it.skip("should render all children as collapsed when defaultOpen is false", () => {
-    const { getByText, queryByText } = renderWithProviders(
-      <TreeNode path="/folder1/" />,
-    );
-
-    expect(getByText("folder1")).toBeInTheDocument();
-    expect(queryByText("file1.ts")).not.toBeInTheDocument();
-=======
     expect(listFiles).toHaveBeenCalledWith("folder1/");
 
     expect(await findByText("file1.ts")).toBeInTheDocument();
@@ -195,19 +118,13 @@
 
     expect(await findByText("folder1")).toBeInTheDocument();
     expect(await queryByText("file2.ts")).not.toBeInTheDocument();
->>>>>>> 10933a20
 
     act(() => {
       userEvent.click(getByText("folder1"));
     });
     expect(listFiles).toHaveBeenCalledWith("/folder1/");
 
-<<<<<<< HEAD
-    expect(getByText("folder1")).toBeInTheDocument();
-    expect(getByText("file1.ts")).toBeInTheDocument();
-=======
     expect(await findByText("folder1")).toBeInTheDocument();
     expect(await findByText("file2.ts")).toBeInTheDocument();
->>>>>>> 10933a20
   });
 });