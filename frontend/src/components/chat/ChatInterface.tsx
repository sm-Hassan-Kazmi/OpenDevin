import React, { useRef } from "react";
import { useDispatch, useSelector } from "react-redux";
import { IoMdChatbubbles } from "react-icons/io";
import { RiArrowRightDoubleLine } from "react-icons/ri";
import { useTranslation } from "react-i18next";
import { twMerge } from "tailwind-merge";
import { VscArrowDown } from "react-icons/vsc";
import { FaRegThumbsDown, FaRegThumbsUp } from "react-icons/fa";
import { useDisclosure } from "@nextui-org/react";
import ChatInput from "./ChatInput";
import Chat from "./Chat";
import { RootState } from "#/store";
import AgentState from "#/types/AgentState";
import { sendChatMessage } from "#/services/chatService";
import { addUserMessage, addAssistantMessage } from "#/state/chatSlice";
import { I18nKey } from "#/i18n/declaration";
import { useScrollToBottom } from "#/hooks/useScrollToBottom";
import { Feedback } from "#/services/feedbackService";
import FeedbackModal from "../modals/feedback/FeedbackModal";
import { removeApiKey } from "#/utils/utils";
import Session from "#/services/session";
import { getToken } from "#/services/auth";

interface ScrollButtonProps {
  onClick: () => void;
  icon: JSX.Element;
  label: string;
  // eslint-disable-next-line react/require-default-props
  disabled?: boolean;
}

function ScrollButton({
  onClick,
  icon,
  label,
  disabled = false,
}: ScrollButtonProps): JSX.Element {
  return (
    <button
      type="button"
      className="relative border-1 text-xs rounded px-2 py-1 border-neutral-600 bg-neutral-700 cursor-pointer select-none"
      onClick={onClick}
      disabled={disabled}
    >
      <div className="flex items-center">
        {icon} <span className="inline-block">{label}</span>
      </div>
    </button>
  );
}

function ChatInterface() {
  const dispatch = useDispatch();
  const { messages } = useSelector((state: RootState) => state.chat);
  const { curAgentState } = useSelector((state: RootState) => state.agent);

  const feedbackVersion = "1.0";
  const [feedback, setFeedback] = React.useState<Feedback>({
<<<<<<< HEAD
    version: feedbackVersion,
  } as Feedback);
=======
    email: "",
    feedback: "positive",
    permissions: "private",
    trajectory: [],
    token: "",
    version: feedbackVersion,
  });
>>>>>>> 59747bb5
  const [feedbackShared, setFeedbackShared] = React.useState(0);

  const {
    isOpen: feedbackModalIsOpen,
    onOpen: onFeedbackModalOpen,
    onOpenChange: onFeedbackModalOpenChange,
  } = useDisclosure();

  const shareFeedback = async (polarity: "positive" | "negative") => {
    setFeedbackShared(messages.length);
    setFeedback((prev) => ({
      ...prev,
      feedback: polarity,
      trajectory: removeApiKey(Session._history),
      token: getToken(),
    }));
    onFeedbackModalOpen();
  };

  const handleSendMessage = (content: string) => {
    dispatch(addUserMessage(content));
    sendChatMessage(content);
  };

  const { t } = useTranslation();
  const handleSendContinueMsg = () => {
    handleSendMessage(t(I18nKey.CHAT_INTERFACE$INPUT_CONTINUE_MESSAGE));
  };

  const scrollRef = useRef<HTMLDivElement>(null);

  const { scrollDomToBottom, onChatBodyScroll, hitBottom } =
    useScrollToBottom(scrollRef);

  React.useEffect(() => {
    if (curAgentState === AgentState.INIT && messages.length === 0) {
      dispatch(addAssistantMessage(t(I18nKey.CHAT_INTERFACE$INITIAL_MESSAGE)));
    }
  }, [curAgentState, dispatch, messages.length, t]);

  return (
    <div className="flex flex-col h-full bg-neutral-800">
      <div className="flex items-center gap-2 border-b border-neutral-600 text-sm px-4 py-2">
        <IoMdChatbubbles />
        Chat
      </div>
      <div className="flex-1 flex flex-col relative min-h-0">
        <div
          ref={scrollRef}
          className="overflow-y-auto p-3"
          onScroll={(e) => onChatBodyScroll(e.currentTarget)}
        >
          <Chat messages={messages} />
        </div>
        {/* Fade between messages and input */}
        <div
          className={twMerge(
            "absolute bottom-0 left-0 right-0",
            curAgentState === AgentState.AWAITING_USER_INPUT ? "h-10" : "h-4",
            "bg-gradient-to-b from-transparent to-neutral-800",
          )}
        />
      </div>

      <div className="relative">
        <div className="absolute bottom-2 left-0 right-0 flex items-center justify-center">
          {!hitBottom &&
            ScrollButton({
              onClick: scrollDomToBottom,
              icon: <VscArrowDown className="inline mr-2 w-3 h-3" />,
              label: t(I18nKey.CHAT_INTERFACE$TO_BOTTOM),
            })}
          {curAgentState === AgentState.AWAITING_USER_INPUT &&
            hitBottom &&
            ScrollButton({
              onClick: handleSendContinueMsg,
              icon: <RiArrowRightDoubleLine className="inline mr-2 w-3 h-3" />,
              label: t(I18nKey.CHAT_INTERFACE$INPUT_CONTINUE_MESSAGE),
            })}
        </div>

        {feedbackShared !== messages.length && messages.length > 3 && (
          <div className="flex justify-start gap-2 p-2">
            <ScrollButton
              onClick={() => shareFeedback("positive")}
              icon={<FaRegThumbsUp className="inline mr-2 w-3 h-3" />}
              label=""
            />
            <ScrollButton
              onClick={() => shareFeedback("negative")}
              icon={<FaRegThumbsDown className="inline mr-2 w-3 h-3" />}
              label=""
            />
          </div>
        )}
      </div>

      <ChatInput
        disabled={curAgentState === AgentState.LOADING}
        onSendMessage={handleSendMessage}
      />
      <FeedbackModal
        feedback={feedback}
<<<<<<< HEAD
        setFeedback={setFeedback}
=======
        handleEmailChange={handleEmailChange}
        handlePermissionsChange={handlePermissionsChange}
>>>>>>> 59747bb5
        isOpen={feedbackModalIsOpen}
        onOpenChange={onFeedbackModalOpenChange}
      />
    </div>
  );
}

export default ChatInterface;<|MERGE_RESOLUTION|>--- conflicted
+++ resolved
@@ -56,10 +56,6 @@
 
   const feedbackVersion = "1.0";
   const [feedback, setFeedback] = React.useState<Feedback>({
-<<<<<<< HEAD
-    version: feedbackVersion,
-  } as Feedback);
-=======
     email: "",
     feedback: "positive",
     permissions: "private",
@@ -67,7 +63,6 @@
     token: "",
     version: feedbackVersion,
   });
->>>>>>> 59747bb5
   const [feedbackShared, setFeedbackShared] = React.useState(0);
 
   const {
@@ -171,12 +166,8 @@
       />
       <FeedbackModal
         feedback={feedback}
-<<<<<<< HEAD
-        setFeedback={setFeedback}
-=======
         handleEmailChange={handleEmailChange}
         handlePermissionsChange={handlePermissionsChange}
->>>>>>> 59747bb5
         isOpen={feedbackModalIsOpen}
         onOpenChange={onFeedbackModalOpenChange}
       />
