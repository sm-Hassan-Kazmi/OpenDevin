--- conflicted
+++ resolved
@@ -1,14 +1,10 @@
+import React, { useEffect, useRef } from "react";
 import { IDisposable, Terminal as XtermTerminal } from "@xterm/xterm";
 import "@xterm/xterm/css/xterm.css";
-<<<<<<< HEAD
 import { useSelector } from "react-redux";
+import { FitAddon } from "xterm-addon-fit";
 import Socket from "../services/socket";
 import { RootState } from "../store";
-=======
-import React, { useEffect, useRef } from "react";
-import { FitAddon } from "xterm-addon-fit";
-import socket from "../socket/socket";
->>>>>>> c834aa72
 
 class JsonWebsocketAddon {
   _disposables: IDisposable[];
