import React, { useEffect, useState } from "react";
import {
  Autocomplete,
  AutocompleteItem,
  Button,
  Select,
  SelectItem,
} from "@nextui-org/react";
import { KeyboardEvent } from "@react-types/shared/src/events";
import { useTranslation } from "react-i18next";
import {
  fetchAgents,
  fetchModels,
  saveSettings,
  getCurrentSettings,
  Settings,
} from "../services/settingsService";
import { I18nKey } from "../i18n/declaration";
import { AvailableLanguages } from "../i18n";
import { ArgConfigType } from "../types/ConfigType";
import ODModal from "./ODModal";

interface Props {
  isOpen: boolean;
  onClose: () => void;
}

function InnerSettingModal({ isOpen, onClose }: Props): JSX.Element {
  const currentSettings: Settings = getCurrentSettings();
  const [model, setModel] = useState(currentSettings[ArgConfigType.LLM_MODEL]);
  const [inputModel, setInputModel] = useState(
    currentSettings[ArgConfigType.LLM_MODEL],
  );
  const [agent, setAgent] = useState(currentSettings[ArgConfigType.AGENT]);
  const [language, setLanguage] = useState(
    currentSettings[ArgConfigType.LANGUAGE],
  );

  const { t } = useTranslation();

  const [supportedModels, setSupportedModels] = useState([]);
  const [supportedAgents, setSupportedAgents] = useState([]);

  useEffect(() => {
    fetchModels().then((fetchedModels) => {
      const sortedModels = fetchedModels.sort(); // Sorting the models alphabetically
      setSupportedModels(sortedModels);
    });

    fetchAgents().then((fetchedAgents) => {
      setSupportedAgents(fetchedAgents);
    });
  }, []);

  const handleSaveCfg = () => {
    saveSettings({
      [ArgConfigType.LLM_MODEL]: model ?? inputModel,
      [ArgConfigType.AGENT]: agent,
      [ArgConfigType.LANGUAGE]: language,
    });
    onClose();
  };

  const customFilter = (item: string, input: string) =>
    item.toLowerCase().includes(input.toLowerCase());

  return (
<<<<<<< HEAD
    <Modal isOpen={isOpen} onClose={onClose} hideCloseButton backdrop="blur">
      <ModalContent>
        <>
          <ModalHeader className="flex flex-col gap-1">
            {t(I18nKey.CONFIGURATION$MODAL_TITLE)}
          </ModalHeader>
          <ModalBody>
            <Input
              type="text"
              label={t(
                I18nKey.CONFIGURATION$OPENDEVIN_WORKSPACE_DIRECTORY_INPUT_LABEL,
              )}
              defaultValue={workspaceDirectory}
              placeholder={t(
                I18nKey.CONFIGURATION$OPENDEVIN_WORKSPACE_DIRECTORY_INPUT_PLACEHOLDER,
              )}
              onChange={(e) => setWorkspaceDirectory(e.target.value)}
              style={{ direction: language === "ar" ? "rtl" : "ltr" }}
            />

            <Autocomplete
              defaultItems={supportedModels.map((v: string) => ({
                label: v,
                value: v,
              }))}
              label={t(I18nKey.CONFIGURATION$MODEL_SELECT_LABEL)}
              placeholder={t(I18nKey.CONFIGURATION$MODEL_SELECT_PLACEHOLDER)}
              selectedKey={model}
              onSelectionChange={(key) => {
                setModel(key as string);
              }}
              onInputChange={(e) => setInputModel(e)}
              onKeyDown={(e: KeyboardEvent) => e.continuePropagation()}
              defaultFilter={customFilter}
              defaultInputValue={inputModel}
              allowsCustomValue
            >
              {(item: { label: string; value: string }) => (
                <AutocompleteItem key={item.value} value={item.value}>
                  {item.label}
                </AutocompleteItem>
              )}
            </Autocomplete>

            <Autocomplete
              defaultItems={supportedAgents.map((v: string) => ({
                label: v,
                value: v,
              }))}
              label={t(I18nKey.CONFIGURATION$AGENT_SELECT_LABEL)}
              placeholder={t(I18nKey.CONFIGURATION$AGENT_SELECT_PLACEHOLDER)}
              defaultSelectedKey={agent}
              onSelectionChange={(key) => {
                setAgent(key as string);
              }}
              onKeyDown={(e: KeyboardEvent) => e.continuePropagation()}
              defaultFilter={customFilter}
            >
              {(item: { label: string; value: string }) => (
                <AutocompleteItem key={item.value} value={item.value}>
                  {item.label}
                </AutocompleteItem>
              )}
            </Autocomplete>
            <Select
              selectionMode="single"
              onChange={(e) => setLanguage(e.target.value)}
              selectedKeys={[language]}
              label={t(I18nKey.CONFIGURATION$LANGUAGE_SELECT_LABEL)}
            >
              {AvailableLanguages.map((lang) => (
                <SelectItem key={lang.value} value={lang.value}>
                  {lang.label}
                </SelectItem>
              ))}
            </Select>
          </ModalBody>

          <ModalFooter>
            <Button color="danger" variant="light" onPress={onClose}>
              {t(I18nKey.CONFIGURATION$MODAL_CLOSE_BUTTON_LABEL)}
            </Button>
            <Button color="primary" onPress={handleSaveCfg}>
              {t(I18nKey.CONFIGURATION$MODAL_SAVE_BUTTON_LABEL)}
            </Button>
          </ModalFooter>
        </>
      </ModalContent>
    </Modal>
=======
    <ODModal
      isOpen={isOpen}
      onClose={onClose}
      title={t(I18nKey.CONFIGURATION$MODAL_TITLE)}
      subtitle={t(I18nKey.CONFIGURATION$MODAL_SUB_TITLE)}
      hideCloseButton
      backdrop="blur"
      size="sm"
      primaryAction={
        <Button className="bg-primary rounded-small" onPress={handleSaveCfg}>
          {t(I18nKey.CONFIGURATION$MODAL_SAVE_BUTTON_LABEL)}
        </Button>
      }
      secondaryAction={
        <Button className="bg-neutral-500 rounded-small" onPress={onClose}>
          {t(I18nKey.CONFIGURATION$MODAL_CLOSE_BUTTON_LABEL)}
        </Button>
      }
    >
      <>
        <Autocomplete
          defaultItems={supportedModels.map((v: string) => ({
            label: v,
            value: v,
          }))}
          label={t(I18nKey.CONFIGURATION$MODEL_SELECT_LABEL)}
          placeholder={t(I18nKey.CONFIGURATION$MODEL_SELECT_PLACEHOLDER)}
          selectedKey={model}
          onSelectionChange={(key) => {
            setModel(key as string);
          }}
          onInputChange={(e) => setInputModel(e)}
          onKeyDown={(e: KeyboardEvent) => e.continuePropagation()}
          defaultFilter={customFilter}
          defaultInputValue={inputModel}
          allowsCustomValue
        >
          {(item: { label: string; value: string }) => (
            <AutocompleteItem key={item.value} value={item.value}>
              {item.label}
            </AutocompleteItem>
          )}
        </Autocomplete>
        <Autocomplete
          defaultItems={supportedAgents.map((v: string) => ({
            label: v,
            value: v,
          }))}
          label={t(I18nKey.CONFIGURATION$AGENT_SELECT_LABEL)}
          placeholder={t(I18nKey.CONFIGURATION$AGENT_SELECT_PLACEHOLDER)}
          defaultSelectedKey={agent}
          onSelectionChange={(key) => {
            setAgent(key as string);
          }}
          onKeyDown={(e: KeyboardEvent) => e.continuePropagation()}
          defaultFilter={customFilter}
        >
          {(item: { label: string; value: string }) => (
            <AutocompleteItem key={item.value} value={item.value}>
              {item.label}
            </AutocompleteItem>
          )}
        </Autocomplete>
        <Select
          selectionMode="single"
          onChange={(e) => setLanguage(e.target.value)}
          selectedKeys={[language || ""]}
          label={t(I18nKey.CONFIGURATION$LANGUAGE_SELECT_LABEL)}
        >
          {AvailableLanguages.map((lang) => (
            <SelectItem key={lang.value} value={lang.value}>
              {lang.label}
            </SelectItem>
          ))}
        </Select>
      </>
    </ODModal>
>>>>>>> 426f3871
  );
}

function SettingModal({ isOpen, onClose }: Props): JSX.Element {
  // Do not render the modal if it is not open, prevents reading empty from localStorage after initialization
  if (!isOpen) return <div />;
  return <InnerSettingModal isOpen={isOpen} onClose={onClose} />;
}

export default SettingModal;<|MERGE_RESOLUTION|>--- conflicted
+++ resolved
@@ -65,7 +65,6 @@
     item.toLowerCase().includes(input.toLowerCase());
 
   return (
-<<<<<<< HEAD
     <Modal isOpen={isOpen} onClose={onClose} hideCloseButton backdrop="blur">
       <ModalContent>
         <>
@@ -155,7 +154,6 @@
         </>
       </ModalContent>
     </Modal>
-=======
     <ODModal
       isOpen={isOpen}
       onClose={onClose}
@@ -233,7 +231,6 @@
         </Select>
       </>
     </ODModal>
->>>>>>> 426f3871
   );
 }
 
