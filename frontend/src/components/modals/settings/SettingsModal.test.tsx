import { act, screen, waitFor } from "@testing-library/react";
import userEvent from "@testing-library/user-event";
import i18next from "i18next";
import React from "react";
import { renderWithProviders } from "test-utils";
import { Mock } from "vitest";
import toast from "#/utils/toast";
import {
  Settings,
  getSettings,
  saveSettings,
  getDefaultSettings,
} from "#/services/settings";
import { initializeAgent } from "#/services/agent";
import { fetchAgents, fetchModels } from "#/api";
import SettingsModal from "./SettingsModal";

const toastSpy = vi.spyOn(toast, "settingsChanged");
const i18nSpy = vi.spyOn(i18next, "changeLanguage");

vi.mock("#/services/settings", async (importOriginal) => ({
  ...(await importOriginal<typeof import("#/services/settings")>()),
  getSettings: vi.fn().mockReturnValue({
    LLM_MODEL: "gpt-3.5-turbo",
    AGENT: "MonologueAgent",
    LANGUAGE: "en",
  }),
<<<<<<< HEAD
  getDefaultSettings: vi.fn().mockReturnValue({
    LLM_MODEL: "gpt-3.5-turbo",
    AGENT: "CodeActAgent",
    LANGUAGE: "en",
    LLM_API_KEY: "",
  }),
=======
  settingsAreUpToDate: vi.fn().mockReturnValue(true),
>>>>>>> 6150ab6a
  saveSettings: vi.fn(),
}));

vi.mock("#/services/agent", async () => ({
  initializeAgent: vi.fn(),
}));

vi.mock("#/api", async (importOriginal) => ({
  ...(await importOriginal<typeof import("#/api")>()),
  fetchModels: vi
    .fn()
    .mockResolvedValue(Promise.resolve(["model1", "model2", "model3"])),
  fetchAgents: vi
    .fn()
    .mockResolvedValue(Promise.resolve(["agent1", "agent2", "agent3"])),
}));

describe("SettingsModal", () => {
  afterEach(() => {
    vi.clearAllMocks();
  });

  it("should fetch existing agents and models from the API", async () => {
    renderWithProviders(<SettingsModal isOpen onOpenChange={vi.fn()} />);

    await waitFor(() => {
      expect(fetchModels).toHaveBeenCalledTimes(1);
      expect(fetchAgents).toHaveBeenCalledTimes(1);
    });
  });

  it("should close the modal when the close button is clicked", async () => {
    const onOpenChange = vi.fn();
    await act(async () =>
      renderWithProviders(<SettingsModal isOpen onOpenChange={onOpenChange} />),
    );

    const cancelButton = screen.getByRole("button", {
      name: /MODAL_CLOSE_BUTTON_LABEL/i, // i18n key
    });

    act(() => {
      userEvent.click(cancelButton);
    });

    expect(onOpenChange).toHaveBeenCalledWith(false);
  });

  it("should disabled the save button if the settings contain a missing value", () => {
    const onOpenChangeMock = vi.fn();
    (getSettings as Mock).mockReturnValueOnce({
      LLM_MODEL: "gpt-3.5-turbo",
      AGENT: "",
    });
    renderWithProviders(
      <SettingsModal isOpen onOpenChange={onOpenChangeMock} />,
    );

    const saveButton = screen.getByRole("button", { name: /save/i });

    expect(saveButton).toBeDisabled();
  });

  describe("onHandleSave", () => {
    const initialSettings: Settings = {
      LLM_MODEL: "gpt-3.5-turbo",
      AGENT: "MonologueAgent",
      LANGUAGE: "en",
      LLM_API_KEY: "sk-...",
    };

    it("should save the settings", async () => {
      const onOpenChangeMock = vi.fn();
      await act(async () =>
        renderWithProviders(
          <SettingsModal isOpen onOpenChange={onOpenChangeMock} />,
        ),
      );

      const saveButton = screen.getByRole("button", { name: /save/i });
      const modelInput = screen.getByRole("combobox", { name: "model" });

      act(() => {
        userEvent.click(modelInput);
      });

      const model3 = screen.getByText("model3");

      act(() => {
        userEvent.click(model3);
      });

      act(() => {
        userEvent.click(saveButton);
      });

      expect(saveSettings).toHaveBeenCalledWith({
        ...initialSettings,
        LLM_MODEL: "model3",
        LLM_API_KEY: "", // reset after model change
      });
    });

    it("should reinitialize agent", async () => {
      const onOpenChangeMock = vi.fn();
      await act(async () =>
        renderWithProviders(
          <SettingsModal isOpen onOpenChange={onOpenChangeMock} />,
        ),
      );

      const saveButton = screen.getByRole("button", { name: /save/i });
      const modelInput = screen.getByRole("combobox", { name: "model" });

      act(() => {
        userEvent.click(modelInput);
      });

      const model3 = screen.getByText("model3");

      act(() => {
        userEvent.click(model3);
      });

      act(() => {
        userEvent.click(saveButton);
      });

      expect(initializeAgent).toHaveBeenCalled();
    });

    it("should display a toast for every change", async () => {
      const onOpenChangeMock = vi.fn();
      await act(async () =>
        renderWithProviders(
          <SettingsModal isOpen onOpenChange={onOpenChangeMock} />,
        ),
      );

      const saveButton = screen.getByRole("button", { name: /save/i });
      const modelInput = screen.getByRole("combobox", { name: "model" });

      act(() => {
        userEvent.click(modelInput);
      });

      const model3 = screen.getByText("model3");

      act(() => {
        userEvent.click(model3);
      });

      act(() => {
        userEvent.click(saveButton);
      });

      expect(toastSpy).toHaveBeenCalledTimes(2);
    });

    it("should change the language", async () => {
      const onOpenChangeMock = vi.fn();
      await act(async () =>
        renderWithProviders(
          <SettingsModal isOpen onOpenChange={onOpenChangeMock} />,
        ),
      );

      const saveButton = screen.getByRole("button", { name: /save/i });
      const languageInput = screen.getByRole("combobox", { name: "language" });

      act(() => {
        userEvent.click(languageInput);
      });

      const spanish = screen.getByText("Español");

      act(() => {
        userEvent.click(spanish);
      });

      act(() => {
        userEvent.click(saveButton);
      });

      expect(i18nSpy).toHaveBeenCalledWith("es");
    });

    it("should close the modal", async () => {
      const onOpenChangeMock = vi.fn();
      await act(async () =>
        renderWithProviders(
          <SettingsModal isOpen onOpenChange={onOpenChangeMock} />,
        ),
      );

      const saveButton = screen.getByRole("button", { name: /save/i });
      const modelInput = screen.getByRole("combobox", { name: "model" });

      act(() => {
        userEvent.click(modelInput);
      });

      const model3 = screen.getByText("model3");

      act(() => {
        userEvent.click(model3);
      });

      act(() => {
        userEvent.click(saveButton);
      });

      expect(onOpenChangeMock).toHaveBeenCalledWith(false);
    });
  });

  it("should reset settings to defaults when the 'reset to defaults' button is clicked", async () => {
    const onOpenChangeMock = vi.fn();
    await act(async () =>
      renderWithProviders(
        <SettingsModal isOpen onOpenChange={onOpenChangeMock} />,
      ),
    );

    const resetButton = screen.getByRole("button", {
      name: /MODAL_RESET_BUTTON_LABEL/i,
    });
    const agentInput = screen.getByRole("combobox", { name: "agent" });

    act(() => {
      userEvent.click(agentInput);
    });
    const agent3 = screen.getByText("agent3");
    act(() => {
      userEvent.click(agent3);
    });
    expect(agentInput).toHaveValue("agent3");

    act(() => {
      userEvent.click(resetButton);
    });
    expect(getDefaultSettings).toHaveBeenCalled();

    expect(agentInput).toHaveValue("CodeActAgent"); // Agent value is reset to default from getDefaultSettings()
  });

  it.todo(
    "should display a loading spinner when fetching the models and agents",
  );
});<|MERGE_RESOLUTION|>--- conflicted
+++ resolved
@@ -25,16 +25,13 @@
     AGENT: "MonologueAgent",
     LANGUAGE: "en",
   }),
-<<<<<<< HEAD
   getDefaultSettings: vi.fn().mockReturnValue({
     LLM_MODEL: "gpt-3.5-turbo",
     AGENT: "CodeActAgent",
     LANGUAGE: "en",
     LLM_API_KEY: "",
   }),
-=======
   settingsAreUpToDate: vi.fn().mockReturnValue(true),
->>>>>>> 6150ab6a
   saveSettings: vi.fn(),
 }));
 
