import React, { useEffect, useState } from "react";
import "./App.css";
<<<<<<< HEAD
import { useSelector } from "react-redux";
=======
import CogTooth from "./assets/cog-tooth";
>>>>>>> c834aa72
import ChatInterface from "./components/ChatInterface";
import Errors from "./components/Errors";
import SettingModal from "./components/SettingModal";
import Terminal from "./components/Terminal";
import Workspace from "./components/Workspace";
import store, { RootState } from "./store";
import { setInitialized } from "./state/globalSlice";
import { fetchMsgTotal } from "./services/session";
import LoadMessageModal from "./components/LoadMessageModal";
import { ResFetchMsgTotal } from "./types/ResponseType";

interface Props {
  setSettingOpen: (isOpen: boolean) => void;
}

function LeftNav({ setSettingOpen }: Props): JSX.Element {
  return (
    <div className="flex flex-col h-full p-4 bg-bg-dark w-16 items-center shrink-0">
      <div
        className="mt-auto cursor-pointer hover:opacity-80"
        onClick={() => setSettingOpen(true)}
      >
        <CogTooth />
      </div>
    </div>
  );
}

function App(): JSX.Element {
  const { initialized } = useSelector((state: RootState) => state.global);
  const [settingOpen, setSettingOpen] = useState(false);
  const [loadMsgWarning, setLoadMsgWarning] = useState(false);

  useEffect(() => {
    if (!initialized) {
      fetchMsgTotal()
        .then((data: ResFetchMsgTotal) => {
          if (data.msg_total > 0) {
            setLoadMsgWarning(true);
          }
          store.dispatch(setInitialized(true));
        })
        .catch();
    }
  }, []);

  const handleCloseModal = () => {
    setSettingOpen(false);
  };

  return (
    <div className="flex h-screen bg-bg-dark text-white">
      <LeftNav setSettingOpen={setSettingOpen} />
      <div className="flex flex-col grow gap-3 py-3 pr-3">
        <div className="flex gap-3 grow">
          <div className="w-[500px] shrink-0 rounded-xl overflow-hidden border border-border">
            <ChatInterface />
          </div>
          <div className="flex flex-col flex-1 overflow-hidden rounded-xl bg-bg-workspace border border-border">
            <Workspace />
          </div>
        </div>
        <div className="h-72 shrink-0 bg-bg-workspace rounded-xl border border-border flex flex-col">
          <Terminal key="terminal" />
        </div>
      </div>
      <SettingModal isOpen={settingOpen} onClose={handleCloseModal} />
<<<<<<< HEAD

      <LoadMessageModal
        isOpen={loadMsgWarning}
        onClose={() => setLoadMsgWarning(false)}
      />
=======
      <Errors />
>>>>>>> c834aa72
    </div>
  );
}

export default App;<|MERGE_RESOLUTION|>--- conflicted
+++ resolved
@@ -1,10 +1,7 @@
 import React, { useEffect, useState } from "react";
 import "./App.css";
-<<<<<<< HEAD
 import { useSelector } from "react-redux";
-=======
 import CogTooth from "./assets/cog-tooth";
->>>>>>> c834aa72
 import ChatInterface from "./components/ChatInterface";
 import Errors from "./components/Errors";
 import SettingModal from "./components/SettingModal";
@@ -72,15 +69,12 @@
         </div>
       </div>
       <SettingModal isOpen={settingOpen} onClose={handleCloseModal} />
-<<<<<<< HEAD
 
       <LoadMessageModal
         isOpen={loadMsgWarning}
         onClose={() => setLoadMsgWarning(false)}
       />
-=======
       <Errors />
->>>>>>> c834aa72
     </div>
   );
 }
