--- conflicted
+++ resolved
@@ -12,9 +12,7 @@
 import { fetchMsgTotal } from "./services/session";
 import { initializeAgent } from "./services/settingsService";
 import Socket from "./services/socket";
-import { ResConfigurations, ResFetchMsgTotal } from "./types/ResponseType";
-import ActionType from "./types/ActionType";
-import { getCachedConfig } from "./utils/storage";
+import { ResFetchMsgTotal } from "./types/ResponseType";
 
 interface Props {
   setSettingOpen: (isOpen: boolean) => void;
@@ -37,33 +35,10 @@
 let initOnce = false;
 
 function App(): JSX.Element {
-  const [isInitialized, setIsInitialized] = useState(false);
   const [settingOpen, setSettingOpen] = useState(false);
   const [isWarned, setIsWarned] = useState(false);
   const [loadMsgWarning, setLoadMsgWarning] = useState(false);
 
-<<<<<<< HEAD
-  const getConfigurations = () => {
-    fetchConfigurations()
-      .then((data: ResConfigurations) => {
-        const settings = getCachedConfig();
-
-        saveSettings(
-          Object.fromEntries(
-            Object.entries(data).map(([key, value]) => [key, String(value)]),
-          ),
-          settings,
-          true,
-          isInitialized,
-        );
-
-        setIsInitialized(true);
-      })
-      .catch();
-  };
-
-=======
->>>>>>> 426f3871
   const getMsgTotal = () => {
     if (isWarned) return;
     fetchMsgTotal()
