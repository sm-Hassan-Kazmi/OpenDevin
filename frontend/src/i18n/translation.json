--- conflicted
+++ resolved
@@ -10,8 +10,7 @@
     "fr": "OpenDevin Espace de travail",
     "it": "Area di lavoro OpenDevin",
     "pt": "Espaço de trabalho OpenDevin",
-    "es": "Espacio de trabajo de OpenDevin",
-    "tr": "OpenDevin Çalışma Alanı"
+    "es": "Espacio de trabajo de OpenDevin"
   },
   "WORKSPACE$TERMINAL_TAB_LABEL": {
     "en": "Terminal",
@@ -23,12 +22,9 @@
     "it": "Terminale",
     "pt": "Terminal",
     "es": "Terminal",
-<<<<<<< HEAD
     "ar": "الطرفية",
-    "fr": "Terminal"
-=======
+    "fr": "Terminal",
     "tr": "Terminal"
->>>>>>> 426f3871
   },
   "WORKSPACE$PLANNER_TAB_LABEL": {
     "en": "Planner",
@@ -41,8 +37,7 @@
     "fr": "Planificateur",
     "it": "Pianificatore",
     "pt": "Planejador",
-    "es": "Planificador",
-    "tr": "Planlayıcı"
+    "es": "Planificador"
   },
   "WORKSPACE$CODE_EDITOR_TAB_LABEL": {
     "en": "Code Editor",
@@ -55,8 +50,7 @@
     "fr": "Éditeur de code",
     "it": "Editor di codice",
     "pt": "Editor de código",
-    "es": "Editor de código",
-    "tr": "Kod editörü"
+    "es": "Editor de código"
   },
   "WORKSPACE$BROWSER_TAB_LABEL": {
     "en": "Browser",
@@ -68,12 +62,9 @@
     "it": "Browser",
     "pt": "Navegador",
     "es": "Navegador",
-<<<<<<< HEAD
     "ar": "المتصفح",
-    "fr": "Navigateur"
-=======
+    "fr": "Navigateur",
     "tr": "Tarayıcı"
->>>>>>> 426f3871
   },
   "CONFIGURATION$OPENDEVIN_WORKSPACE_DIRECTORY_INPUT_LABEL": {
     "en": "OpenDevin Workspace directory",
@@ -85,12 +76,9 @@
     "it": "Directory dell'area di lavoro OpenDevin",
     "pt": "Diretório do espaço de trabalho OpenDevin",
     "es": "Directorio del espacio de trabajo de OpenDevin",
-<<<<<<< HEAD
     "ar": "مجلد مساحة عمل أوبنديفين",
-    "fr": "Répertoire de l'espace de travail OpenDevin"
-=======
+    "fr": "Répertoire de l'espace de travail OpenDevin",
     "tr": "OpenDevin çalışma alanı dizini"
->>>>>>> 426f3871
   },
   "CONFIGURATION$OPENDEVIN_WORKSPACE_DIRECTORY_INPUT_PLACEHOLDER": {
     "en": "Default: ./workspace",
@@ -103,8 +91,7 @@
     "fr": "Par défaut: ./workspace",
     "it": "Predefinito: ./workspace",
     "pt": "Padrão: ./workspace",
-    "es": "Predeterminado: ./workspace",
-    "tr":"Standart: ./workspace"
+    "es": "Predeterminado: ./workspace"
   },
   "CONFIGURATION$MODAL_TITLE": {
     "en": "Configuration",
@@ -116,10 +103,8 @@
     "it": "Configurazione",
     "pt": "Configuração",
     "es": "Configuración",
-<<<<<<< HEAD
     "ar": "التكوين",
-    "fr": "Configuration"
-=======
+    "fr": "Configuration",
     "tr": "Konfigürasyon"
   },
   "CONFIGURATION$MODAL_SUB_TITLE": {
@@ -133,7 +118,6 @@
     "pt": "Ajuste as configurações de acordo com sua preferência",
     "es": "Ajusta la configuración a tu gusto",
     "tr": "Ayarları isteğinize göre ayarlayın"
->>>>>>> 426f3871
   },
   "CONFIGURATION$MODEL_SELECT_LABEL": {
     "en": "Model",
@@ -145,12 +129,9 @@
     "it": "Modello",
     "pt": "Modelo",
     "es": "Modelo",
-<<<<<<< HEAD
     "ar": "النموذج",
-    "fr": "Modèle"
-=======
+    "fr": "Modèle",
     "tr": "Model"
->>>>>>> 426f3871
   },
   "CONFIGURATION$MODEL_SELECT_PLACEHOLDER": {
     "en": "Select a model",
@@ -162,12 +143,9 @@
     "it": "Seleziona un modello",
     "pt": "Selecione um modelo",
     "es": "Seleccionar un modelo",
-<<<<<<< HEAD
     "ar": "حدد نموذج",
-    "fr": "Sélectionner un modèle"
-=======
+    "fr": "Sélectionner un modèle",
     "tr": "Model Seç"
->>>>>>> 426f3871
   },
   "CONFIGURATION$AGENT_SELECT_LABEL": {
     "en": "Agent",
@@ -179,12 +157,9 @@
     "it": "Agente",
     "pt": "Agente",
     "es": "Agente",
-<<<<<<< HEAD
     "ar": "الوكيل",
-    "fr": "Agent"
-=======
+    "fr": "Agent",
     "tr": "Ajan"
->>>>>>> 426f3871
   },
   "CONFIGURATION$AGENT_SELECT_PLACEHOLDER": {
     "en": "Select an agent",
@@ -196,12 +171,9 @@
     "it": "Seleziona un agente",
     "pt": "Selecione um agente",
     "es": "Seleccionar un agente",
-<<<<<<< HEAD
     "ar": "حدد وكيلا",
-    "fr": "Sélectionner un agent"
-=======
+    "fr": "Sélectionner un agent",
     "tr": "Ajan Seç"
->>>>>>> 426f3871
   },
   "CONFIGURATION$LANGUAGE_SELECT_LABEL": {
     "en": "Language",
@@ -214,8 +186,7 @@
     "fr": "Langue",
     "it": "Lingua",
     "pt": "Idioma",
-    "es": "Idioma",
-    "tr": "Dil"
+    "es": "Idioma"
   },
   "CONFIGURATION$MODAL_CLOSE_BUTTON_LABEL": {
     "en": "Close",
@@ -227,12 +198,9 @@
     "it": "Chiudi",
     "pt": "Fechar",
     "es": "Cerrar",
-<<<<<<< HEAD
     "ar": "إغلاق",
-    "fr": "Fermer"
-=======
+    "fr": "Fermer",
     "tr": "Kapat"
->>>>>>> 426f3871
   },
   "CONFIGURATION$MODAL_SAVE_BUTTON_LABEL": {
     "en": "Save",
@@ -245,8 +213,7 @@
     "fr": "Enregistrer",
     "it": "Salva",
     "pt": "Salvar",
-    "es": "Guardar",
-    "tr": "Kaydet"
+    "es": "Guardar"
   },
   "CHAT_INTERFACE$INITIALZING_AGENT_LOADING_MESSAGE": {
     "en": "Initializing agent (may take up to 10 seconds)...",
@@ -258,12 +225,9 @@
     "it": "Inizializzazione dell'agente (può richiedere fino a 10 secondi)...",
     "pt": "Inicializando o agente (pode levar até 10 segundos)...",
     "es": "Inicializando el agente (puede tardar hasta 10 segundos)...",
-<<<<<<< HEAD
     "ar": "جاري تهيئة الوكيل (قد يستغرق حتى 10 ثواني)...",
-    "fr": "Initialisation de l'agent (peut prendre jusqu'à 10 secondes)..."
-=======
+    "fr": "Initialisation de l'agent (peut prendre jusqu'à 10 secondes)...",
     "tr": "Ajan başlatılıyor (bu işlem 10 saniye kadar sürebilir)..."
->>>>>>> 426f3871
   },
   "CHAT_INTERFACE$INPUT_PLACEHOLDER": {
     "en": "Send a message (won't interrupt the Assistant)",
@@ -275,12 +239,9 @@
     "it": "Invia un messaggio (non interromperà l'Assistente)",
     "pt": "Envie uma mensagem (não interromperá o Assistente)",
     "es": "Enviar un mensaje (no interrumpirá al Asistente)",
-<<<<<<< HEAD
     "ar": "إرسال رسالة (لن يقاطع المساعد)",
-    "fr": "Envoyer un message (ne pas interrompre l'Assistant)"
-=======
+    "fr": "Envoyer un message (ne pas interrompre l'Assistant)",
     "tr": "Bir mesaj gönderin (Asistan Kesilmeyecek)"
->>>>>>> 426f3871
   },
   "CHAT_INTERFACE$INPUT_SEND_MESSAGE_BUTTON_CONTENT": {
     "en": "Send",
@@ -292,7 +253,6 @@
     "it": "Invia",
     "pt": "Enviar",
     "es": "Enviar",
-<<<<<<< HEAD
     "ar": "إرسال",
     "fr": "Envoyer"
   },
@@ -320,9 +280,7 @@
     "pt": "Assistant",
     "es": "Assistant",
     "ar": "مساعد",
-    "fr": "Assistant"
-=======
+    "fr": "Assistant",
     "tr": "Gönder"
->>>>>>> 426f3871
   }
- }+}