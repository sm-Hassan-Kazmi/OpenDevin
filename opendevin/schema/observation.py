from pydantic import BaseModel, Field


<<<<<<< HEAD
class ObservationType(BaseModel):
    READ: str = Field(default="read")
    """The content of a file
    """

    WRITE: str = Field(default="write")

    BROWSE: str = Field(default="browse")
    """The HTML content of a URL
    """

    RUN: str = Field(default="run")
    """The output of a command
    """

    RECALL: str = Field(default="recall")
    """The result of a search
    """

    CHAT: str = Field(default="chat")
    """A message from the user
    """

    MESSAGE: str = Field(default="message")

    ERROR: str = Field(default="error")

    NULL: str = Field(default="null")
=======
class ObservationType(str, Enum):
    READ = 'read'
    """The content of a file
    """

    WRITE = 'write'

    BROWSE = 'browse'
    """The HTML content of a URL
    """

    RUN = 'run'
    """The output of a command
    """

    RECALL = 'recall'
    """The result of a search
    """

    CHAT = 'chat'
    """A message from the user
    """

    MESSAGE = 'message'

    ERROR = 'error'

    NULL = 'null'
>>>>>>> 652507f4
<|MERGE_RESOLUTION|>--- conflicted
+++ resolved
@@ -1,62 +1,31 @@
 from pydantic import BaseModel, Field
 
 
-<<<<<<< HEAD
 class ObservationType(BaseModel):
-    READ: str = Field(default="read")
+    READ: str = Field(default='read')
     """The content of a file
     """
 
-    WRITE: str = Field(default="write")
+    WRITE: str = Field(default='write')
 
-    BROWSE: str = Field(default="browse")
+    BROWSE: str = Field(default='browse')
     """The HTML content of a URL
     """
 
-    RUN: str = Field(default="run")
+    RUN: str = Field(default='run')
     """The output of a command
     """
 
-    RECALL: str = Field(default="recall")
+    RECALL: str = Field(default='recall')
     """The result of a search
     """
 
-    CHAT: str = Field(default="chat")
+    CHAT: str = Field(default='chat')
     """A message from the user
     """
 
-    MESSAGE: str = Field(default="message")
+    MESSAGE: str = Field(default='message')
 
-    ERROR: str = Field(default="error")
+    ERROR: str = Field(default='error')
 
-    NULL: str = Field(default="null")
-=======
-class ObservationType(str, Enum):
-    READ = 'read'
-    """The content of a file
-    """
-
-    WRITE = 'write'
-
-    BROWSE = 'browse'
-    """The HTML content of a URL
-    """
-
-    RUN = 'run'
-    """The output of a command
-    """
-
-    RECALL = 'recall'
-    """The result of a search
-    """
-
-    CHAT = 'chat'
-    """A message from the user
-    """
-
-    MESSAGE = 'message'
-
-    ERROR = 'error'
-
-    NULL = 'null'
->>>>>>> 652507f4
+    NULL: str = Field(default='null')