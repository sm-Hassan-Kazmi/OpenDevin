import os
from dataclasses import dataclass

from opendevin.observation import FileReadObservation, FileWriteObservation
from opendevin.schema import ActionType
from opendevin.sandbox import E2BBox
from opendevin import config

from .base import ExecutableAction

SANDBOX_PATH_PREFIX = '/workspace/'


def resolve_path(file_path):
    if file_path.startswith(SANDBOX_PATH_PREFIX):
        # Sometimes LLMs include the absolute path of the file inside the sandbox
        file_path = file_path[len(SANDBOX_PATH_PREFIX):]
    return os.path.join(config.get('WORKSPACE_BASE'), file_path)


@dataclass
class FileReadAction(ExecutableAction):
    path: str
    action: str = ActionType.READ

<<<<<<< HEAD
    def run(self, controller) -> FileReadObservation:
        if isinstance(controller.command_manager.sandbox, E2BBox):
            content = controller.command_manager.sandbox.filesystem.read(
                self.path)
            return FileReadObservation(path=self.path, content=content)

        else:
            path = resolve_path(self.path)
            with open(path, 'r', encoding='utf-8') as file:
                return FileReadObservation(path=path, content=file.read())
=======
    async def run(self, controller) -> FileReadObservation:
        path = resolve_path(self.path)
        with open(path, 'r', encoding='utf-8') as file:
            return FileReadObservation(path=path, content=file.read())
>>>>>>> aed82704

    @property
    def message(self) -> str:
        return f'Reading file: {self.path}'


@dataclass
class FileWriteAction(ExecutableAction):
    path: str
    content: str
    action: str = ActionType.WRITE

<<<<<<< HEAD
    def run(self, controller) -> FileWriteObservation:
        if isinstance(controller.command_manager.sandbox, E2BBox):
            controller.command_manager.sandbox.filesystem.write(
                self.path, self.content)
            return FileWriteObservation(content='', path=self.path)
        else:
            whole_path = resolve_path(self.path)
            with open(whole_path, 'w', encoding='utf-8') as file:
                file.write(self.content)
            return FileWriteObservation(content='', path=self.path)
=======
    async def run(self, controller) -> FileWriteObservation:
        whole_path = resolve_path(self.path)
        with open(whole_path, 'w', encoding='utf-8') as file:
            file.write(self.content)
        return FileWriteObservation(content='', path=self.path)
>>>>>>> aed82704

    @property
    def message(self) -> str:
        return f'Writing file: {self.path}'<|MERGE_RESOLUTION|>--- conflicted
+++ resolved
@@ -23,23 +23,15 @@
     path: str
     action: str = ActionType.READ
 
-<<<<<<< HEAD
-    def run(self, controller) -> FileReadObservation:
+    async def run(self, controller) -> FileReadObservation:
         if isinstance(controller.command_manager.sandbox, E2BBox):
             content = controller.command_manager.sandbox.filesystem.read(
                 self.path)
             return FileReadObservation(path=self.path, content=content)
-
         else:
             path = resolve_path(self.path)
             with open(path, 'r', encoding='utf-8') as file:
                 return FileReadObservation(path=path, content=file.read())
-=======
-    async def run(self, controller) -> FileReadObservation:
-        path = resolve_path(self.path)
-        with open(path, 'r', encoding='utf-8') as file:
-            return FileReadObservation(path=path, content=file.read())
->>>>>>> aed82704
 
     @property
     def message(self) -> str:
@@ -52,7 +44,6 @@
     content: str
     action: str = ActionType.WRITE
 
-<<<<<<< HEAD
     def run(self, controller) -> FileWriteObservation:
         if isinstance(controller.command_manager.sandbox, E2BBox):
             controller.command_manager.sandbox.filesystem.write(
@@ -63,13 +54,6 @@
             with open(whole_path, 'w', encoding='utf-8') as file:
                 file.write(self.content)
             return FileWriteObservation(content='', path=self.path)
-=======
-    async def run(self, controller) -> FileWriteObservation:
-        whole_path = resolve_path(self.path)
-        with open(whole_path, 'w', encoding='utf-8') as file:
-            file.write(self.content)
-        return FileWriteObservation(content='', path=self.path)
->>>>>>> aed82704
 
     @property
     def message(self) -> str:
