import os
from dataclasses import dataclass

from opendevin.observation import Observation, FileReadObservation
from .base import ExecutableAction

# This is the path where the workspace is mounted in the container
# The LLM sometimes returns paths with this prefix, so we need to remove it
PATH_PREFIX = "/workspace/"

def resolve_path(base_path, file_path):
    if file_path.startswith(PATH_PREFIX):
        file_path = file_path[len(PATH_PREFIX):]
    return os.path.join(base_path, file_path)


@dataclass
class FileReadAction(ExecutableAction):
    path: str
    base_path: str = ""

    def run(self, *args, **kwargs) -> FileReadObservation:
        path = resolve_path(self.base_path, self.path)
<<<<<<< HEAD
        with open(path, 'r') as file:
            return FileReadObservation(
                path=path,
                content=file.read())
=======
        with open(path, 'r', encoding='utf-8') as file:
            return Observation(file.read())
>>>>>>> 983092c1

    @property
    def message(self) -> str:
        return f"Reading file: {self.path}"


@dataclass
class FileWriteAction(ExecutableAction):
    path: str
    contents: str
    base_path: str = ""

    def run(self, *args, **kwargs) -> Observation:
        path = resolve_path(self.base_path, self.path)
        with open(path, 'w', encoding='utf-8') as file:
            file.write(self.contents)
        return Observation(f"File written to {path}")

    @property
    def message(self) -> str:
        return f"Writing file: {self.path}"
<|MERGE_RESOLUTION|>--- conflicted
+++ resolved
@@ -21,15 +21,10 @@
 
     def run(self, *args, **kwargs) -> FileReadObservation:
         path = resolve_path(self.base_path, self.path)
-<<<<<<< HEAD
-        with open(path, 'r') as file:
+        with open(path, 'r', encoding='utf-8') as file:
             return FileReadObservation(
                 path=path,
                 content=file.read())
-=======
-        with open(path, 'r', encoding='utf-8') as file:
-            return Observation(file.read())
->>>>>>> 983092c1
 
     @property
     def message(self) -> str:
