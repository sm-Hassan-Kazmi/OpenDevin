from abc import ABC, abstractmethod
from typing import List, Dict, Type, TYPE_CHECKING
from dataclasses import dataclass
from enum import Enum

<<<<<<< HEAD
if TYPE_CHECKING:
    from opendevin.action import Action
    from opendevin.state import State
=======
from .lib.event import Event
from .lib.command_manager import CommandManager
>>>>>>> fb182212

class Role(Enum):
    SYSTEM = "system"  # system message for LLM
    USER = "user"  # the user
    ASSISTANT = "assistant"  # the agent
    ENVIRONMENT = "environment"  # the environment (e.g., bash shell, web browser, etc.)

@dataclass
class Message:
    """
    This data class represents a message sent by an agent to another agent or user.
    """

    role: Role
    content: str
    # TODO: add more fields as needed

    def to_dict(self) -> Dict:
        """
        Converts the message to a dictionary (OpenAI chat-completion format).

        Returns:
        - message (Dict): A dictionary representation of the message.
        """
        role = self.role.value
        content = self.content
        if self.role == Role.ENVIRONMENT:
            content = f"Environment Observation:\n{content}"
            role = "user"  # treat environment messages as user messages
        return {"role": role, "content": content}


class Agent(ABC):
    """
    This abstract base class is an general interface for an agent dedicated to
    executing a specific instruction and allowing human interaction with the
    agent during execution.
    It tracks the execution status and maintains a history of interactions.

    :param instruction: The instruction for the agent to execute.
    :param model_name: The litellm name of the model to use for the agent.
    """

    _registry: Dict[str, Type['Agent']] = {}

    def __init__(
        self,
        instruction: str,
        model_name: str
    ):
        self.instruction = instruction
        self.model_name = model_name

        self._complete = False
        self._history: List[Message] = [Message(Role.USER, instruction)]

    @property
    def complete(self) -> bool:
        """
        Indicates whether the current instruction execution is complete.

        Returns:
        - complete (bool): True if execution is complete; False otherwise.
        """
        return self._complete

    @property
    def history(self) -> List[Message]:
        """
        Provides the history of interactions or state changes since the instruction was initiated.

        Returns:
        - history (List[str]): A list of strings representing the history.
        """
        return self._history

    @abstractmethod
    def step(self, state: "State") -> "Action":
        """
        Starts the execution of the assigned instruction. This method should
        be implemented by subclasses to define the specific execution logic.
        """
        pass

    @abstractmethod
    def search_memory(self, query: str) -> List[str]:
        """
        Searches the agent's memory for information relevant to the given query.

        Parameters:
        - query (str): The query to search for in the agent's memory.

        Returns:
        - response (str): The response to the query.
        """
        pass

    def reset(self) -> None:
        """
        Resets the agent's execution status and clears the history. This method can be used
        to prepare the agent for restarting the instruction or cleaning up before destruction.

        """
        self.instruction = ''
        self._complete = False
        self._history = []

    @classmethod
    def register(cls, name: str, agent_cls: Type['Agent']):
        """
        Registers an agent class in the registry.

        Parameters:
        - name (str): The name to register the class under.
        - agent_cls (Type['Agent']): The class to register.
        """
        if name in cls._registry:
            raise ValueError(f"Agent class already registered under '{name}'.")
        cls._registry[name] = agent_cls

    @classmethod
    def get_cls(cls, name: str) -> Type['Agent']:
        """
        Retrieves an agent class from the registry.

        Parameters:
        - name (str): The name of the class to retrieve

        Returns:
        - agent_cls (Type['Agent']): The class registered under the specified name.
        """
        if name not in cls._registry:
            raise ValueError(f"No agent class registered under '{name}'.")
        return cls._registry[name]<|MERGE_RESOLUTION|>--- conflicted
+++ resolved
@@ -3,14 +3,9 @@
 from dataclasses import dataclass
 from enum import Enum
 
-<<<<<<< HEAD
 if TYPE_CHECKING:
     from opendevin.action import Action
     from opendevin.state import State
-=======
-from .lib.event import Event
-from .lib.command_manager import CommandManager
->>>>>>> fb182212
 
 class Role(Enum):
     SYSTEM = "system"  # system message for LLM
