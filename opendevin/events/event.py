<<<<<<< HEAD
from dataclasses import dataclass
=======
import datetime
from dataclasses import asdict, dataclass
from enum import Enum
from typing import Optional


class EventSource(str, Enum):
    AGENT = 'agent'
    USER = 'user'
>>>>>>> beb74a19


@dataclass
class Event:
<<<<<<< HEAD
=======
    def to_memory(self):
        return asdict(self)

    def to_dict(self):
        d = self.to_memory()
        if self.source:
            d['source'] = self.source
        d['message'] = self.message
        return d

>>>>>>> beb74a19
    @property
    def message(self) -> str:
        if hasattr(self, '_message'):
            return self._message  # type: ignore [attr-defined]
        return ''

    @property
    def id(self) -> int:
        if hasattr(self, '_id'):
            return self._id  # type: ignore [attr-defined]
        return -1

    @property
    def timestamp(self) -> Optional[datetime.datetime]:
        if hasattr(self, '_timestamp'):
            return self._timestamp  # type: ignore [attr-defined]
        return None

    @property
    def source(self) -> Optional[EventSource]:
        if hasattr(self, '_source'):
            return self._source  # type: ignore [attr-defined]
        return None

    @property
    def cause(self) -> Optional[int]:
        if hasattr(self, '_cause'):
            return self._cause  # type: ignore [attr-defined]
        return None<|MERGE_RESOLUTION|>--- conflicted
+++ resolved
@@ -1,8 +1,5 @@
-<<<<<<< HEAD
+import datetime
 from dataclasses import dataclass
-=======
-import datetime
-from dataclasses import asdict, dataclass
 from enum import Enum
 from typing import Optional
 
@@ -10,24 +7,10 @@
 class EventSource(str, Enum):
     AGENT = 'agent'
     USER = 'user'
->>>>>>> beb74a19
 
 
 @dataclass
 class Event:
-<<<<<<< HEAD
-=======
-    def to_memory(self):
-        return asdict(self)
-
-    def to_dict(self):
-        d = self.to_memory()
-        if self.source:
-            d['source'] = self.source
-        d['message'] = self.message
-        return d
-
->>>>>>> beb74a19
     @property
     def message(self) -> str:
         if hasattr(self, '_message'):
