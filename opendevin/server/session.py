--- conflicted
+++ resolved
@@ -64,13 +64,11 @@
                     if self.controller is None:
                         await self.send_error("No agent started. Please wait a second...")
 
-<<<<<<< HEAD
                     elif event["action"] == "chat":
                         self.controller.add_history(NullAction(), UserMessageObservation(event["message"]))
                     elif event["action"] == "terminal":
                         if event["message"] == "\r":
                             if self.controller:
-                                # TODO run in shella nd return output
                                 output = self.controller.run_command(self.current_input)
                                 await self.send({"observation": "run", "content": output.content})
                             else:
@@ -82,10 +80,8 @@
                                 self.current_input = self.current_input[:-1]
                         else:
                             self.current_input += event["message"]
-=======
                     elif action == "chat":
                         self.controller.add_history(NullAction(), UserMessageObservation(data["message"]))
->>>>>>> f5d07ad1
                     else:
                         # TODO: we only need to implement user message for now
                         # since even Devin does not support having the user taking other
