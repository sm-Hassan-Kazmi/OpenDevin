import asyncio
import os
from typing import Optional

from fastapi import WebSocketDisconnect

from opendevin import config
from opendevin.action import Action, NullAction
from opendevin.agent import Agent
from opendevin.controller import AgentController
from opendevin.llm.llm import LLM
from opendevin.observation import Observation, NullObservation, UserMessageObservation

DEFAULT_API_KEY = config.get_or_none("LLM_API_KEY")
DEFAULT_BASE_URL = config.get_or_none("LLM_BASE_URL")
DEFAULT_WORKSPACE_DIR = config.get_or_default("WORKSPACE_DIR", os.path.join(os.getcwd(), "workspace"))
LLM_MODEL = config.get_or_default("LLM_MODEL", "gpt-4-0125-preview")
CONTAINER_IMAGE = config.get_or_default("SANDBOX_CONTAINER_IMAGE", "ghcr.io/opendevin/sandbox")

class Session:
    def __init__(self, websocket):
        self.websocket = websocket
        self.controller: Optional[AgentController] = None
        self.agent: Optional[Agent] = None
        self.agent_task: Optional[asyncio.Task] = None
        asyncio.create_task(self.create_controller(), name="create_controller")

    async def send_error(self, message: str):
        if self.websocket:
            try:
                await self.websocket.send_json({"error": True, "message": message})
            except Exception as e:
                print(f"Error sending error message to client: {e}")

    async def send_message(self, message: str):
        if self.websocket:
            try:
                await self.websocket.send_json({"message": message})
            except Exception as e:
                print(f"Error sending message to client: {e}")

    async def start_listening(self):
        try:
            while True:
                try:
                    data = await self.websocket.receive_json()
                except ValueError:
                    await self.send_error("Invalid JSON")
                    continue

                action = data.get("action", None)
                if action is None:
                    await self.send_error("Invalid event")
                    continue
                if action == "initialize":
                    await self.create_controller(data)
                elif action == "start":
                    await self.start_task(data)
                else:
                    if self.controller is None:
                        await self.send_error("No agent started. Please wait a second...")
                    elif action == "chat":
                        self.controller.add_history(NullAction(), UserMessageObservation(data["message"]))
                    else:
<<<<<<< HEAD
                        await self.send_error("Unsupported action")
=======
                        await self.send_error("I didn't recognize this action:" + action)
>>>>>>> ec073834

        except WebSocketDisconnect:
            print("Client websocket disconnected")
        except Exception as e:
            print(f"An unexpected error occurred: {e}")

    async def create_controller(self, start_event=None):
        directory = DEFAULT_WORKSPACE_DIR
        if start_event and "directory" in start_event["args"]:
            directory = start_event["args"]["directory"]
        agent_cls = "LangchainsAgent"
        if start_event and "agent_cls" in start_event["args"]:
            agent_cls = start_event["args"]["agent_cls"]
        model = LLM_MODEL
        if start_event and "model" in start_event["args"]:
            model = start_event["args"]["model"]
        api_key = DEFAULT_API_KEY
        if start_event and "api_key" in start_event["args"]:
            api_key = start_event["args"]["api_key"]
        api_base = DEFAULT_BASE_URL
        if start_event and "api_base" in start_event["args"]:
            api_base = start_event["args"]["api_base"]
        container_image = CONTAINER_IMAGE
        if start_event and "container_image" in start_event["args"]:
            container_image = start_event["args"]["container_image"]
        if not os.path.exists(directory):
            print(f"Workspace directory {directory} does not exist. Creating it...")
            os.makedirs(directory)
        directory = os.path.relpath(directory, os.getcwd())
        llm = LLM(model=model, api_key=api_key, base_url=api_base)
        AgentCls = Agent.get_cls(agent_cls)
        self.agent = AgentCls(llm)
        try:
            self.controller = AgentController(self.agent, workdir=directory, container_image=container_image, callbacks=[self.on_agent_event])
        except Exception as e:
            print(f"Error creating controller: {e}")
            await self.send_error("Error creating controller. Please check Docker is running using `docker ps`.")
            return
        await self.send_message("Control loop started.")

    async def start_task(self, start_event):
        if "task" not in start_event["args"]:
            await self.send_error("No task specified")
            return
        await self.send_message("Starting new task...")
        task = start_event["args"]["task"]
        if self.controller is None:
            await self.send_error("No agent started. Please wait a second...")
            return
        self.agent_task = asyncio.create_task(self.controller.start_loop(task), name="agent_loop")

    def on_agent_event(self, event: Observation | Action):
        if not isinstance(event, (NullAction, NullObservation)):
            event_dict = event.to_dict()
            asyncio.create_task(self.send(event_dict), name="send_event_in_callback")<|MERGE_RESOLUTION|>--- conflicted
+++ resolved
@@ -62,11 +62,11 @@
                     elif action == "chat":
                         self.controller.add_history(NullAction(), UserMessageObservation(data["message"]))
                     else:
-<<<<<<< HEAD
+# <<<<<<< patch-1
                         await self.send_error("Unsupported action")
-=======
+  =======
                         await self.send_error("I didn't recognize this action:" + action)
->>>>>>> ec073834
+# >>>>>>> main
 
         except WebSocketDisconnect:
             print("Client websocket disconnected")
