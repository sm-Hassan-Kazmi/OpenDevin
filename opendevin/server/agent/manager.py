--- conflicted
+++ resolved
@@ -25,78 +25,11 @@
 
         # TODO: confirm whether the agent is alive
 
-<<<<<<< HEAD
-        return _args.get(key, config.get(key))
-
-    async def create_controller(self, start_event: dict):
-        """Creates an AgentController instance.
-
-        Args:
-            start_event: The start event data (optional).
-        """
-        args = {
-            key: value
-            for key, value in start_event.get('args', {}).items()
-            if value != ''
-        }  # remove empty values, prevent FE from sending empty strings
-        directory = self.get_arg_or_default(args, ConfigType.WORKSPACE_DIR)
-        agent_cls = self.get_arg_or_default(args, ConfigType.AGENT)
-        model = self.get_arg_or_default(args, ConfigType.LLM_MODEL)
-        api_key = config.get(ConfigType.LLM_API_KEY)
-        api_base = config.get(ConfigType.LLM_BASE_URL)
-        container_image = config.get(ConfigType.SANDBOX_CONTAINER_IMAGE)
-        max_iterations = self.get_arg_or_default(
-            args, ConfigType.MAX_ITERATIONS)
-        max_chars = self.get_arg_or_default(
-            args, ConfigType.MAX_CHARS)
-
-        if not os.path.exists(directory):
-            logger.info(
-                'Workspace directory %s does not exist. Creating it...', directory
-            )
-            os.makedirs(directory)
-        directory = os.path.relpath(directory, os.getcwd())
-        llm = LLM(model=model, api_key=api_key, base_url=api_base)
-        AgentCls = Agent.get_cls(agent_cls)
-        self.agent = AgentCls(llm)
-        try:
-            self.controller = AgentController(
-                id=self.sid,
-                agent=self.agent,
-                workdir=directory,
-                max_iterations=int(max_iterations),
-                max_chars=int(max_chars),
-                container_image=container_image,
-                callbacks=[self.on_agent_event],
-            )
-        except Exception:
-            logger.exception('Error creating controller.')
-            await self.send_error(
-                'Error creating controller. Please check Docker is running using `docker ps`.'
-            )
-            return
-        await self.send({'action': ActionType.INIT, 'message': 'Control loop started.'})
-
-    async def start_task(self, start_event):
-        """Starts a task for the agent.
-
-        Args:
-            start_event: The start event data.
-        """
-        if 'task' not in start_event['args']:
-            await self.send_error('No task specified')
-            return
-        await self.send_message('Starting new task...')
-        task = start_event['args']['task']
-        if self.controller is None:
-            await self.send_error('No agent started. Please wait a second...')
-=======
     async def dispatch(self, sid: str, action: str | None, data: dict):
         """Dispatches actions to the agent from the client."""
         if sid not in self.sid_to_agent:
             # self.register_agent(sid)  # auto-register agent, may be opened later
             await session_manager.send_error(sid, 'Agent not registered')
->>>>>>> 5d5106c5
             return
 
         await self.sid_to_agent[sid].dispatch(action, data)
