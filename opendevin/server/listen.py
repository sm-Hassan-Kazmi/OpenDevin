import uuid
from pathlib import Path
import os

import litellm
from fastapi import Depends, FastAPI, WebSocket, Response
from fastapi.middleware.cors import CORSMiddleware
from fastapi.responses import RedirectResponse
from fastapi.security import HTTPAuthorizationCredentials, HTTPBearer
from fastapi.staticfiles import StaticFiles
<<<<<<< HEAD
=======
from fastapi.responses import RedirectResponse
>>>>>>> 6f6f3f40
from starlette import status
from starlette.responses import JSONResponse

import agenthub  # noqa F401 (we import this to get the agents registered)
from opendevin import config, files
from opendevin.agent import Agent
from opendevin.logger import opendevin_logger as logger
from opendevin.server.agent import agent_manager
from opendevin.server.auth import get_sid_from_token, sign_token
from opendevin.server.session import message_stack, session_manager

app = FastAPI()

# Split the origins string into a list
allowed_origins = os.getenv("ALLOWED_CORS_ORIGINS", "").split(",")

app.add_middleware(
    CORSMiddleware,
    allow_origins=allowed_origins,
    allow_credentials=True,
    allow_methods=['*'],
    allow_headers=['*'],
)

security_scheme = HTTPBearer()


# This endpoint receives events from the client (i.e. the browser)
@app.websocket('/ws')
async def websocket_endpoint(websocket: WebSocket):
    await websocket.accept()
    sid = get_sid_from_token(websocket.query_params.get('token') or '')
    if sid == '':
        return
    session_manager.add_session(sid, websocket)
    # TODO: actually the agent_manager is created for each websocket connection, even if the session id is the same,
    # we need to manage the agent in memory for reconnecting the same session id to the same agent
    agent_manager.register_agent(sid)
    await session_manager.loop_recv(sid, agent_manager.dispatch)


@app.get('/api/litellm-models')
async def get_litellm_models():
    """
    Get all models supported by LiteLLM.
    """
    return list(set(litellm.model_list + list(litellm.model_cost.keys())))


@app.get('/api/litellm-agents')
async def get_litellm_agents():
    """
    Get all agents supported by LiteLLM.
    """
    return Agent.list_agents()


@app.get('/api/auth')
async def get_token(
    credentials: HTTPAuthorizationCredentials = Depends(security_scheme),
):
    """
    Get token for authentication when starts a websocket connection.
    """
    sid = get_sid_from_token(credentials.credentials) or str(uuid.uuid4())
    token = sign_token({'sid': sid})
    return JSONResponse(
        status_code=status.HTTP_200_OK,
        content={'token': token},
    )


@app.get('/api/messages')
async def get_messages(
    credentials: HTTPAuthorizationCredentials = Depends(security_scheme),
):
    data = []
    sid = get_sid_from_token(credentials.credentials)
    if sid != '':
        data = message_stack.get_messages(sid)

    return JSONResponse(
        status_code=status.HTTP_200_OK,
        content={'messages': data},
    )


@app.get('/api/messages/total')
async def get_message_total(
    credentials: HTTPAuthorizationCredentials = Depends(security_scheme),
):
    sid = get_sid_from_token(credentials.credentials)
    return JSONResponse(
        status_code=status.HTTP_200_OK,
        content={'msg_total': message_stack.get_message_total(sid)},
    )


@app.delete('/api/messages')
async def del_messages(
    credentials: HTTPAuthorizationCredentials = Depends(security_scheme),
):
    sid = get_sid_from_token(credentials.credentials)
    message_stack.del_messages(sid)
    return JSONResponse(
        status_code=status.HTTP_200_OK,
        content={'ok': True},
    )


@app.get('/api/configurations')
def read_default_model():
    return config.get_fe_config()


@app.get('/api/refresh-files')
def refresh_files():
<<<<<<< HEAD
    structure = files.get_folder_structure(Path(str(config.get('WORKSPACE_BASE'))))
=======
    structure = files.get_folder_structure(
        Path(str(config.get('WORKSPACE_BASE'))))
>>>>>>> 6f6f3f40
    return structure.to_dict()


@app.get('/api/select-file')
def select_file(file: str):
<<<<<<< HEAD
    try:
        workspace_base = config.get('WORKSPACE_BASE')
        file_path = Path(workspace_base, file)
        with open(file_path, 'r') as selected_file:
            content = selected_file.read()
    except Exception as e:
        logger.error(f'Error opening file {file}: {e}', exc_info=False)
        error_msg = f'Error opening file: {e}'
        return Response(f'{{"error": "{error_msg}"}}', status_code=500)
=======
    with open(Path(Path(str(config.get('WORKSPACE_BASE'))), file), 'r') as selected_file:
        content = selected_file.read()
>>>>>>> 6f6f3f40
    return {'code': content}


@app.get('/')
async def docs_redirect():
    response = RedirectResponse(url='/index.html')
    return response

<<<<<<< HEAD

=======
>>>>>>> 6f6f3f40
app.mount('/', StaticFiles(directory='./frontend/dist'), name='dist')<|MERGE_RESOLUTION|>--- conflicted
+++ resolved
@@ -3,22 +3,17 @@
 import os
 
 import litellm
-from fastapi import Depends, FastAPI, WebSocket, Response
+from fastapi import Depends, FastAPI, WebSocket
 from fastapi.middleware.cors import CORSMiddleware
-from fastapi.responses import RedirectResponse
 from fastapi.security import HTTPAuthorizationCredentials, HTTPBearer
 from fastapi.staticfiles import StaticFiles
-<<<<<<< HEAD
-=======
 from fastapi.responses import RedirectResponse
->>>>>>> 6f6f3f40
 from starlette import status
 from starlette.responses import JSONResponse
 
 import agenthub  # noqa F401 (we import this to get the agents registered)
 from opendevin import config, files
 from opendevin.agent import Agent
-from opendevin.logger import opendevin_logger as logger
 from opendevin.server.agent import agent_manager
 from opendevin.server.auth import get_sid_from_token, sign_token
 from opendevin.server.session import message_stack, session_manager
@@ -71,7 +66,7 @@
 
 @app.get('/api/auth')
 async def get_token(
-    credentials: HTTPAuthorizationCredentials = Depends(security_scheme),
+        credentials: HTTPAuthorizationCredentials = Depends(security_scheme),
 ):
     """
     Get token for authentication when starts a websocket connection.
@@ -86,7 +81,7 @@
 
 @app.get('/api/messages')
 async def get_messages(
-    credentials: HTTPAuthorizationCredentials = Depends(security_scheme),
+        credentials: HTTPAuthorizationCredentials = Depends(security_scheme),
 ):
     data = []
     sid = get_sid_from_token(credentials.credentials)
@@ -101,7 +96,7 @@
 
 @app.get('/api/messages/total')
 async def get_message_total(
-    credentials: HTTPAuthorizationCredentials = Depends(security_scheme),
+        credentials: HTTPAuthorizationCredentials = Depends(security_scheme),
 ):
     sid = get_sid_from_token(credentials.credentials)
     return JSONResponse(
@@ -110,9 +105,9 @@
     )
 
 
-@app.delete('/api/messages')
+@app.delete('/messages')
 async def del_messages(
-    credentials: HTTPAuthorizationCredentials = Depends(security_scheme),
+        credentials: HTTPAuthorizationCredentials = Depends(security_scheme),
 ):
     sid = get_sid_from_token(credentials.credentials)
     message_stack.del_messages(sid)
@@ -129,31 +124,15 @@
 
 @app.get('/api/refresh-files')
 def refresh_files():
-<<<<<<< HEAD
-    structure = files.get_folder_structure(Path(str(config.get('WORKSPACE_BASE'))))
-=======
     structure = files.get_folder_structure(
         Path(str(config.get('WORKSPACE_BASE'))))
->>>>>>> 6f6f3f40
     return structure.to_dict()
 
 
 @app.get('/api/select-file')
 def select_file(file: str):
-<<<<<<< HEAD
-    try:
-        workspace_base = config.get('WORKSPACE_BASE')
-        file_path = Path(workspace_base, file)
-        with open(file_path, 'r') as selected_file:
-            content = selected_file.read()
-    except Exception as e:
-        logger.error(f'Error opening file {file}: {e}', exc_info=False)
-        error_msg = f'Error opening file: {e}'
-        return Response(f'{{"error": "{error_msg}"}}', status_code=500)
-=======
     with open(Path(Path(str(config.get('WORKSPACE_BASE'))), file), 'r') as selected_file:
         content = selected_file.read()
->>>>>>> 6f6f3f40
     return {'code': content}
 
 
@@ -162,8 +141,4 @@
     response = RedirectResponse(url='/index.html')
     return response
 
-<<<<<<< HEAD
-
-=======
->>>>>>> 6f6f3f40
 app.mount('/', StaticFiles(directory='./frontend/dist'), name='dist')