<<<<<<< HEAD
=======
import os
import shutil
>>>>>>> 10933a20
import uuid
import warnings

with warnings.catch_warnings():
    warnings.simplefilter('ignore')
    import litellm
<<<<<<< HEAD
from fastapi import FastAPI, Request, Response, UploadFile, WebSocket, status
=======
from fastapi import Depends, FastAPI, Request, Response, UploadFile, WebSocket, status
>>>>>>> 10933a20
from fastapi.middleware.cors import CORSMiddleware
from fastapi.responses import JSONResponse, RedirectResponse
from fastapi.security import HTTPBearer
from fastapi.staticfiles import StaticFiles

import agenthub  # noqa F401 (we import this to get the agents registered)
from opendevin.controller.agent import Agent
from opendevin.core.config import config
from opendevin.core.logger import opendevin_logger as logger
from opendevin.events.action import NullAction
from opendevin.events.observation import NullObservation
from opendevin.events.serialization import event_to_dict
from opendevin.llm import bedrock
<<<<<<< HEAD
=======
from opendevin.server.agent import agent_manager
>>>>>>> 10933a20
from opendevin.server.auth import get_sid_from_token, sign_token
from opendevin.server.session import session_manager

app = FastAPI()
app.add_middleware(
    CORSMiddleware,
    allow_origins=['http://localhost:3001'],
    allow_credentials=True,
    allow_methods=['*'],
    allow_headers=['*'],
)

security_scheme = HTTPBearer()


@app.middleware('http')
async def attach_session(request: Request, call_next):
    if not request.headers.get('Authorization'):
        response = JSONResponse(
            status_code=status.HTTP_401_UNAUTHORIZED,
            content={'error': 'Missing Authorization header'},
        )
        return response

    auth_token = request.headers.get('Authorization')
    if 'Bearer' in auth_token:
        auth_token = auth_token.split('Bearer')[1].strip()

    request.state.sid = get_sid_from_token(auth_token)
    if request.state.sid == '':
        response = JSONResponse(
            status_code=status.HTTP_401_UNAUTHORIZED,
            content={'error': 'Invalid token'},
        )
        return response

    request.state.session = session_manager.get_session(request.state.sid)
    if request.state.session is None:
        response = JSONResponse(
            status_code=status.HTTP_404_NOT_FOUND,
            content={'error': 'Session not found'},
        )
        return response

    response = await call_next(request)
    return response


# This endpoint receives events from the client (i.e. the browser)
@app.websocket('/ws')
async def websocket_endpoint(websocket: WebSocket):
    """
    WebSocket endpoint for receiving events from the client (i.e., the browser).

    Once connected, you can send various actions:
    - Initialize the agent:
        ```json
        {"action": "initialize", "args": {"LLM_MODEL": "ollama/llama3", "AGENT": "CodeActAgent", "LANGUAGE": "en", "LLM_API_KEY": "ollama"}}
        ```
    - Start a new development task:
        ```json
        {"action": "start", "args": {"task": "write a bash script that prints hello"}}
        ```
    - Send a message:
        ```json
        {"action": "message", "args": {"content": "Hello, how are you?"}}
        ```
    - Write contents to a file:
        ```json
        {"action": "write", "args": {"path": "./greetings.txt", "content": "Hello, OpenDevin?"}}
        ```
    - Read the contents of a file:
        ```json
        {"action": "read", "args": {"path": "./greetings.txt"}}
        ```
    - Run a command:
        ```json
        {"action": "run", "args": {"command": "ls -l", "background": false, "thought": ""}}
        ```
    - Run an IPython command:
        ```json
        {"action": "run_ipython", "args": {"command": "print('Hello, IPython!')"}}
        ```
    - Kill a background command:
        ```json
        {"action": "kill", "args": {"id": "command_id"}}
        ```
    - Open a web page:
        ```json
        {"action": "browse", "args": {"url": "https://arxiv.org/html/2402.01030v2"}}
        ```
    - Search long-term memory:
        ```json
        {"action": "recall", "args": {"query": "past projects"}}
        ```
    - Add a task to the root_task:
        ```json
        {"action": "add_task", "args": {"task": "Implement feature X"}}
        ```
    - Update a task in the root_task:
        ```json
        {"action": "modify_task", "args": {"id": "0", "state": "in_progress", "thought": ""}}
        ```
    - Change the agent's state:
        ```json
        {"action": "change_agent_state", "args": {"state": "paused"}}
        ```
    - Finish the task:
        ```json
        {"action": "finish", "args": {}}
        ```
    """
    await websocket.accept()

    session = None
    if websocket.query_params.get('token'):
        token = websocket.query_params.get('token')
        sid = get_sid_from_token(token)

        if sid == '':
            await websocket.send_json({'error': 'Invalid token', 'error_code': 401})
            await websocket.close()
            return
    else:
        sid = str(uuid.uuid4())
        token = sign_token({'sid': sid})

    session = session_manager.add_or_restart_session(sid, websocket)
    await websocket.send_json({'token': token, 'status': 'ok'})

    last_event_id = -1
    if websocket.query_params.get('last_event_id'):
        last_event_id = int(websocket.query_params.get('last_event_id'))
    for event in session.agent.event_stream.get_events(start_id=last_event_id + 1):
        if isinstance(event, NullAction) or isinstance(event, NullObservation):
            continue
        await websocket.send_json(event_to_dict(event))

    await session.loop_recv()


@app.get('/api/litellm-models')
async def get_litellm_models():
    """
    Get all models supported by LiteLLM.

    To get the models:
    ```sh
    curl http://localhost:3000/api/litellm-models
    ```
    """
    litellm_model_list = litellm.model_list + list(litellm.model_cost.keys())
    litellm_model_list_without_bedrock = bedrock.remove_error_modelId(
        litellm_model_list
    )
    bedrock_model_list = bedrock.list_foundation_models()
    model_list = litellm_model_list_without_bedrock + bedrock_model_list

    return list(set(model_list))


@app.get('/api/agents')
async def get_agents():
    """
    Get all agents supported by LiteLLM.

    To get the agents:
    ```sh
    curl http://localhost:3000/api/agents
    ```
    """
    agents = Agent.list_agents()
    return agents


<<<<<<< HEAD
=======
@app.get('/api/auth')
async def get_token(
    credentials: HTTPAuthorizationCredentials = Depends(security_scheme),
):
    """
    Generate a JWT for authentication when starting a WebSocket connection. This endpoint checks if valid credentials
    are provided and uses them to get a session ID. If no valid credentials are provided, it generates a new session ID.

    To obtain an authentication token:
    ```sh
    curl -H "Authorization: Bearer 5ecRe7" http://localhost:3000/api/auth
    ```
    **Note:** If `JWT_SECRET` is set, use its value instead of `5ecRe7`.
    """
    if credentials and credentials.credentials:
        sid = get_sid_from_token(credentials.credentials)
        if not sid:
            sid = str(uuid.uuid4())
            logger.info(
                f'Invalid or missing credentials, generating new session ID: {sid}'
            )
    else:
        sid = str(uuid.uuid4())
        logger.info(f'No credentials provided, generating new session ID: {sid}')

    token = sign_token({'sid': sid})
    return {'token': token, 'status': 'ok'}


@app.get('/api/messages')
async def get_messages(
    credentials: HTTPAuthorizationCredentials = Depends(security_scheme),
):
    """
    Get messages.

    To get messages:
    ```sh
    curl -H "Authorization: Bearer <TOKEN>" http://localhost:3000/api/messages
    ```
    """
    data = []
    sid = get_sid_from_token(credentials.credentials)
    if sid != '':
        data = message_stack.get_messages(sid)

    return {'messages': data}


@app.get('/api/messages/total')
async def get_message_total(
    credentials: HTTPAuthorizationCredentials = Depends(security_scheme),
):
    """
    Get total message count.

    To get the total message count:
    ```sh
    curl -H "Authorization: Bearer <TOKEN>" http://localhost:3000/api/messages/total
    ```
    """
    sid = get_sid_from_token(credentials.credentials)
    return {'msg_total': message_stack.get_message_total(sid)}


@app.delete('/api/messages')
async def del_messages(
    credentials: HTTPAuthorizationCredentials = Depends(security_scheme),
):
    """
    Delete messages.

    To delete messages:
    ```sh

    curl -X DELETE -H "Authorization: Bearer <TOKEN>" http://localhost:3000/api/messages
    ```
    """
    sid = get_sid_from_token(credentials.credentials)
    message_stack.del_messages(sid)
    return {'ok': True}


>>>>>>> 10933a20
@app.get('/api/list-files')
def list_files(request: Request, path: str = '/'):
    """
    List files.

    To list files:
    ```sh
    curl http://localhost:3000/api/list-files
    ```
    """
<<<<<<< HEAD
    if not request.state.session.agent.runtime:
        return JSONResponse(
            status_code=status.HTTP_404_NOT_FOUND,
            content={'error': 'Runtime not yet initialized'},
        )

    try:
        return request.state.session.agent.runtime.file_store.list(path)
    except Exception as e:
        logger.error(f'Error refreshing files: {e}', exc_info=False)
        error_msg = f'Error refreshing files: {e}'
        return JSONResponse(
            status_code=status.HTTP_500_INTERNAL_SERVER_ERROR,
            content={'error': error_msg},
        )
=======
    if path.startswith('/'):
        path = path[1:]
    abs_path = os.path.join(config.workspace_base, path)
    try:
        files = os.listdir(abs_path)
    except Exception as e:
        logger.error(f'Error listing files: {e}', exc_info=False)
        return JSONResponse(
            status_code=status.HTTP_404_NOT_FOUND,
            content={'error': 'Path not found'},
        )
    files = [os.path.join(path, f) for f in files]
    files = [
        f + '/' if os.path.isdir(os.path.join(config.workspace_base, f)) else f
        for f in files
    ]
    return files
>>>>>>> 10933a20


@app.get('/api/select-file')
def select_file(file: str, request: Request):
    """
    Select a file.

    To select a file:
    ```sh
    curl http://localhost:3000/api/select-file?file=<file_path>
    ```
    """
    try:
        content = request.state.session.agent.runtime.file_store.read(file)
    except Exception as e:
        logger.error(f'Error opening file {file}: {e}', exc_info=False)
        error_msg = f'Error opening file: {e}'
        return JSONResponse(
            status_code=status.HTTP_500_INTERNAL_SERVER_ERROR,
            content={'error': error_msg},
        )
    return {'code': content}


@app.post('/api/upload-files')
async def upload_file(request: Request, files: list[UploadFile]):
    """
    Upload files to the workspace.

    To upload files:
    ```sh
    curl -X POST -F "file=@<file_path1>" -F "file=@<file_path2>" http://localhost:3000/api/upload-files
    ```
    """
    try:
        for file in files:
            file_contents = await file.read()
            request.state.session.agent.runtime.file_store.write(
                file.filename, file_contents
            )
    except Exception as e:
        logger.error(f'Error saving files: {e}', exc_info=True)
        return JSONResponse(
            status_code=status.HTTP_500_INTERNAL_SERVER_ERROR,
            content={'error': f'Error saving file:s {e}'},
        )
    return {'message': 'Files uploaded successfully', 'file_count': len(files)}


@app.get('/api/root_task')
def get_root_task(request: Request):
    """
    Get root_task.

    To get the root_task:
    ```sh
    curl -H "Authorization: Bearer <TOKEN>" http://localhost:3000/api/root_task
    ```
    """
    controller = request.state.session.agent.controller
    if controller is not None:
        state = controller.get_state()
        if state:
            return JSONResponse(
                status_code=status.HTTP_200_OK,
                content=state.root_task.to_dict(),
            )
    return Response(status_code=status.HTTP_204_NO_CONTENT)


@app.get('/api/defaults')
async def appconfig_defaults():
    """
    Get default configurations.

    To get the default configurations:
    ```sh
    curl http://localhost:3000/api/defaults
    ```
    """
    return config.defaults_dict


@app.get('/')
async def docs_redirect():
    """
    Redirect to the API documentation.
    """
    response = RedirectResponse(url='/index.html')
    return response


app.mount('/', StaticFiles(directory='./frontend/dist'), name='dist')<|MERGE_RESOLUTION|>--- conflicted
+++ resolved
@@ -1,19 +1,10 @@
-<<<<<<< HEAD
-=======
-import os
-import shutil
->>>>>>> 10933a20
 import uuid
 import warnings
 
 with warnings.catch_warnings():
     warnings.simplefilter('ignore')
     import litellm
-<<<<<<< HEAD
 from fastapi import FastAPI, Request, Response, UploadFile, WebSocket, status
-=======
-from fastapi import Depends, FastAPI, Request, Response, UploadFile, WebSocket, status
->>>>>>> 10933a20
 from fastapi.middleware.cors import CORSMiddleware
 from fastapi.responses import JSONResponse, RedirectResponse
 from fastapi.security import HTTPBearer
@@ -27,10 +18,6 @@
 from opendevin.events.observation import NullObservation
 from opendevin.events.serialization import event_to_dict
 from opendevin.llm import bedrock
-<<<<<<< HEAD
-=======
-from opendevin.server.agent import agent_manager
->>>>>>> 10933a20
 from opendevin.server.auth import get_sid_from_token, sign_token
 from opendevin.server.session import session_manager
 
@@ -206,92 +193,6 @@
     return agents
 
 
-<<<<<<< HEAD
-=======
-@app.get('/api/auth')
-async def get_token(
-    credentials: HTTPAuthorizationCredentials = Depends(security_scheme),
-):
-    """
-    Generate a JWT for authentication when starting a WebSocket connection. This endpoint checks if valid credentials
-    are provided and uses them to get a session ID. If no valid credentials are provided, it generates a new session ID.
-
-    To obtain an authentication token:
-    ```sh
-    curl -H "Authorization: Bearer 5ecRe7" http://localhost:3000/api/auth
-    ```
-    **Note:** If `JWT_SECRET` is set, use its value instead of `5ecRe7`.
-    """
-    if credentials and credentials.credentials:
-        sid = get_sid_from_token(credentials.credentials)
-        if not sid:
-            sid = str(uuid.uuid4())
-            logger.info(
-                f'Invalid or missing credentials, generating new session ID: {sid}'
-            )
-    else:
-        sid = str(uuid.uuid4())
-        logger.info(f'No credentials provided, generating new session ID: {sid}')
-
-    token = sign_token({'sid': sid})
-    return {'token': token, 'status': 'ok'}
-
-
-@app.get('/api/messages')
-async def get_messages(
-    credentials: HTTPAuthorizationCredentials = Depends(security_scheme),
-):
-    """
-    Get messages.
-
-    To get messages:
-    ```sh
-    curl -H "Authorization: Bearer <TOKEN>" http://localhost:3000/api/messages
-    ```
-    """
-    data = []
-    sid = get_sid_from_token(credentials.credentials)
-    if sid != '':
-        data = message_stack.get_messages(sid)
-
-    return {'messages': data}
-
-
-@app.get('/api/messages/total')
-async def get_message_total(
-    credentials: HTTPAuthorizationCredentials = Depends(security_scheme),
-):
-    """
-    Get total message count.
-
-    To get the total message count:
-    ```sh
-    curl -H "Authorization: Bearer <TOKEN>" http://localhost:3000/api/messages/total
-    ```
-    """
-    sid = get_sid_from_token(credentials.credentials)
-    return {'msg_total': message_stack.get_message_total(sid)}
-
-
-@app.delete('/api/messages')
-async def del_messages(
-    credentials: HTTPAuthorizationCredentials = Depends(security_scheme),
-):
-    """
-    Delete messages.
-
-    To delete messages:
-    ```sh
-
-    curl -X DELETE -H "Authorization: Bearer <TOKEN>" http://localhost:3000/api/messages
-    ```
-    """
-    sid = get_sid_from_token(credentials.credentials)
-    message_stack.del_messages(sid)
-    return {'ok': True}
-
-
->>>>>>> 10933a20
 @app.get('/api/list-files')
 def list_files(request: Request, path: str = '/'):
     """
@@ -302,7 +203,6 @@
     curl http://localhost:3000/api/list-files
     ```
     """
-<<<<<<< HEAD
     if not request.state.session.agent.runtime:
         return JSONResponse(
             status_code=status.HTTP_404_NOT_FOUND,
@@ -318,25 +218,6 @@
             status_code=status.HTTP_500_INTERNAL_SERVER_ERROR,
             content={'error': error_msg},
         )
-=======
-    if path.startswith('/'):
-        path = path[1:]
-    abs_path = os.path.join(config.workspace_base, path)
-    try:
-        files = os.listdir(abs_path)
-    except Exception as e:
-        logger.error(f'Error listing files: {e}', exc_info=False)
-        return JSONResponse(
-            status_code=status.HTTP_404_NOT_FOUND,
-            content={'error': 'Path not found'},
-        )
-    files = [os.path.join(path, f) for f in files]
-    files = [
-        f + '/' if os.path.isdir(os.path.join(config.workspace_base, f)) else f
-        for f in files
-    ]
-    return files
->>>>>>> 10933a20
 
 
 @app.get('/api/select-file')
