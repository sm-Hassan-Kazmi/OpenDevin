--- conflicted
+++ resolved
@@ -4,33 +4,21 @@
 from pathlib import Path
 import os
 
-<<<<<<< HEAD
-import litellm
-from fastapi import Depends, FastAPI, Response, WebSocket, status
-=======
 with warnings.catch_warnings():
     warnings.simplefilter('ignore')
     import litellm
 from fastapi import Depends, FastAPI, Response, UploadFile, WebSocket, status
->>>>>>> eba5ef8e
 from fastapi.middleware.cors import CORSMiddleware
 from fastapi.responses import JSONResponse, RedirectResponse
 from fastapi.security import HTTPAuthorizationCredentials, HTTPBearer
 from fastapi.staticfiles import StaticFiles
 
 import agenthub  # noqa F401 (we import this to get the agents registered)
-<<<<<<< HEAD
-from opendevin import config, files
-from opendevin.agent import Agent
-from opendevin.logger import opendevin_logger as logger
-from opendevin.schema.config import ConfigType
-=======
 from opendevin.controller.agent import Agent
 from opendevin.core.config import config
 from opendevin.core.logger import opendevin_logger as logger
 from opendevin.llm import bedrock
 from opendevin.runtime import files
->>>>>>> eba5ef8e
 from opendevin.server.agent import agent_manager
 from opendevin.server.auth import get_sid_from_token, sign_token
 from opendevin.server.session import message_stack, session_manager
@@ -54,9 +42,6 @@
 # This endpoint receives events from the client (i.e. the browser)
 @app.websocket('/ws')
 async def websocket_endpoint(websocket: WebSocket):
-<<<<<<< HEAD
-    print(websocket)
-=======
     """
     WebSocket endpoint for receiving events from the client (i.e., the browser).
 
@@ -118,7 +103,6 @@
         {"action": "finish", "args": {}}
         ```
     """
->>>>>>> eba5ef8e
     await websocket.accept()
     sid = get_sid_from_token(websocket.query_params.get('token') or '')
     if sid == '':
@@ -248,9 +232,6 @@
 
 @app.get('/api/refresh-files')
 def refresh_files():
-<<<<<<< HEAD
-    structure = files.get_folder_structure(Path(str(config.get(ConfigType.WORKSPACE_BASE))))
-=======
     """
     Refresh files.
 
@@ -260,7 +241,6 @@
     ```
     """
     structure = files.get_folder_structure(Path(str(config.workspace_base)))
->>>>>>> eba5ef8e
     return structure.to_dict()
 
 
@@ -291,8 +271,6 @@
     return {'code': content}
 
 
-<<<<<<< HEAD
-=======
 @app.post('/api/upload-file')
 async def upload_file(file: UploadFile):
     """
@@ -319,7 +297,6 @@
     return {'filename': file.filename, 'location': str(file_path)}
 
 
->>>>>>> eba5ef8e
 @app.get('/api/plan')
 def get_plan(
     credentials: HTTPAuthorizationCredentials = Depends(security_scheme),
