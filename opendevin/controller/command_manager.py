from typing import List

from opendevin import config
from opendevin.observation import CmdOutputObservation
<<<<<<< HEAD
from opendevin.sandbox import DockerExecBox, DockerSSHBox, E2BBox, Sandbox
=======
from opendevin.sandbox import DockerExecBox, DockerSSHBox, Sandbox, LocalBox
>>>>>>> 516c9bf1
from opendevin.schema import ConfigType


class CommandManager:
    id: str
<<<<<<< HEAD
    directory: str
    sandbox: Sandbox
=======
    shell: Sandbox
>>>>>>> 516c9bf1

    def __init__(
            self,
            sid: str,
            container_image: str | None = None,
    ):
<<<<<<< HEAD
        self.directory = directory

        sandbox_type = config.get(ConfigType.SANDBOX_TYPE).lower()
        if sandbox_type == 'ssh':
            self.sandbox = DockerSSHBox(
                sid=(sid or 'default'), workspace_dir=directory, container_image=container_image
            )
        elif sandbox_type == 'e2b':
            self.sandbox = E2BBox()
        else:
            self.sandbox = DockerExecBox(
                sid=(sid or 'default'), workspace_dir=directory, container_image=container_image
=======
        sandbox_type = config.get(ConfigType.SANDBOX_TYPE).lower()
        if sandbox_type == 'exec':
            self.shell = DockerExecBox(
                sid=(sid or 'default'), container_image=container_image
            )
        elif sandbox_type == 'local':
            self.shell = LocalBox()
        elif sandbox_type == 'ssh':
            self.shell = DockerSSHBox(
                sid=(sid or 'default'), container_image=container_image
>>>>>>> 516c9bf1
            )
        else:
            raise ValueError(f'Invalid sandbox type: {sandbox_type}')

    def run_command(self, command: str, background=False) -> CmdOutputObservation:
        if background:
            return self._run_background(command)
        else:
            return self._run_immediately(command)

    def _run_immediately(self, command: str) -> CmdOutputObservation:
        exit_code, output = self.sandbox.execute(command)
        return CmdOutputObservation(
            command_id=-1, content=output, command=command, exit_code=exit_code
        )

    def _run_background(self, command: str) -> CmdOutputObservation:
<<<<<<< HEAD
        bg_cmd = self.sandbox.execute_in_background(command)
        # FIXME: autopep8 and mypy are fighting each other on this line
        # autopep8: off
        content = f'Background command started. To stop it, send a `kill` action with id {bg_cmd.pid}'
=======
        bg_cmd = self.shell.execute_in_background(command)
        content = f'Background command started. To stop it, send a `kill` action with id {bg_cmd.id}'
>>>>>>> 516c9bf1
        return CmdOutputObservation(
            content=content,
            command_id=bg_cmd.pid,
            command=command,
            exit_code=0,
        )

    def kill_command(self, id: int) -> CmdOutputObservation:
        cmd = self.sandbox.kill_background(id)
        return CmdOutputObservation(
            content=f'Background command with id {id} has been killed.',
            command_id=id,
            command=cmd.command,
            exit_code=0,
        )

    def get_background_obs(self) -> List[CmdOutputObservation]:
        obs = []
        for _id, cmd in self.sandbox.background_commands.items():
            output = cmd.read_logs()
            if output is not None and output != '':
                obs.append(
                    CmdOutputObservation(
                        content=output, command_id=_id, command=cmd.command
                    )
                )
        return obs<|MERGE_RESOLUTION|>--- conflicted
+++ resolved
@@ -2,54 +2,32 @@
 
 from opendevin import config
 from opendevin.observation import CmdOutputObservation
-<<<<<<< HEAD
-from opendevin.sandbox import DockerExecBox, DockerSSHBox, E2BBox, Sandbox
-=======
-from opendevin.sandbox import DockerExecBox, DockerSSHBox, Sandbox, LocalBox
->>>>>>> 516c9bf1
+from opendevin.sandbox import DockerExecBox, DockerSSHBox, Sandbox, LocalBox, E2BBox
 from opendevin.schema import ConfigType
 
 
 class CommandManager:
     id: str
-<<<<<<< HEAD
-    directory: str
     sandbox: Sandbox
-=======
-    shell: Sandbox
->>>>>>> 516c9bf1
 
     def __init__(
             self,
             sid: str,
             container_image: str | None = None,
     ):
-<<<<<<< HEAD
-        self.directory = directory
-
         sandbox_type = config.get(ConfigType.SANDBOX_TYPE).lower()
-        if sandbox_type == 'ssh':
+        if sandbox_type == 'exec':
+            self.sandbox = DockerExecBox(
+                sid=(sid or 'default'), container_image=container_image
+            )
+        elif sandbox_type == 'local':
+            self.sandbox = LocalBox()
+        elif sandbox_type == 'ssh':
             self.sandbox = DockerSSHBox(
-                sid=(sid or 'default'), workspace_dir=directory, container_image=container_image
+                sid=(sid or 'default'), container_image=container_image
             )
         elif sandbox_type == 'e2b':
             self.sandbox = E2BBox()
-        else:
-            self.sandbox = DockerExecBox(
-                sid=(sid or 'default'), workspace_dir=directory, container_image=container_image
-=======
-        sandbox_type = config.get(ConfigType.SANDBOX_TYPE).lower()
-        if sandbox_type == 'exec':
-            self.shell = DockerExecBox(
-                sid=(sid or 'default'), container_image=container_image
-            )
-        elif sandbox_type == 'local':
-            self.shell = LocalBox()
-        elif sandbox_type == 'ssh':
-            self.shell = DockerSSHBox(
-                sid=(sid or 'default'), container_image=container_image
->>>>>>> 516c9bf1
-            )
         else:
             raise ValueError(f'Invalid sandbox type: {sandbox_type}')
 
@@ -66,15 +44,8 @@
         )
 
     def _run_background(self, command: str) -> CmdOutputObservation:
-<<<<<<< HEAD
         bg_cmd = self.sandbox.execute_in_background(command)
-        # FIXME: autopep8 and mypy are fighting each other on this line
-        # autopep8: off
         content = f'Background command started. To stop it, send a `kill` action with id {bg_cmd.pid}'
-=======
-        bg_cmd = self.shell.execute_in_background(command)
-        content = f'Background command started. To stop it, send a `kill` action with id {bg_cmd.id}'
->>>>>>> 516c9bf1
         return CmdOutputObservation(
             content=content,
             command_id=bg_cmd.pid,
