--- conflicted
+++ resolved
@@ -2,71 +2,17 @@
 import inspect
 import traceback
 
-<<<<<<< HEAD
-from termcolor import colored
-from typing import Callable, List, Type, Any, Mapping, cast, Awaitable
-
-from opendevin import config
-from opendevin.action import (
-    Action,
-    AgentDelegateAction,
-    AgentFinishAction,
-    NullAction,
-)
-from opendevin.action.tasks import TaskStateChangedAction, AddTaskAction, ModifyTaskAction
-from opendevin.agent import Agent
-from opendevin.controller.action_manager import ActionManager
-from opendevin.exceptions import (
-=======
 from agenthub.codeact_agent.codeact_agent import CodeActAgent
 from opendevin.controller.agent import Agent
 from opendevin.controller.state.plan import Plan
 from opendevin.controller.state.state import State
 from opendevin.core.config import config
 from opendevin.core.exceptions import (
->>>>>>> eba5ef8e
     AgentMalformedActionError,
     AgentNoActionError,
     LLMOutputError,
     MaxCharsExceedError,
 )
-<<<<<<< HEAD
-from opendevin.logger import opendevin_logger as logger, ColorType
-from opendevin.observation import (
-    AgentDelegateObservation,
-    AgentErrorObservation,
-    NullObservation,
-    Observation,
-)
-from opendevin.plan import Plan
-from opendevin.schema import TaskState
-from opendevin.schema.config import ConfigType
-from opendevin.state import State
-
-MAX_ITERATIONS = config.get(ConfigType.MAX_ITERATIONS)
-MAX_CHARS = config.get(ConfigType.MAX_CHARS)
-DISABLE_COLOR_PRINTING = None
-
-
-def print_with_color(text: Any, print_type: str = 'INFO'):
-    TYPE_TO_COLOR: Mapping[str, ColorType] = {
-        'BACKGROUND LOG': 'blue',
-        'ACTION': 'green',
-        'OBSERVATION': 'yellow',
-        'INFO': 'cyan',
-        'ERROR': 'red',
-        'PLAN': 'light_magenta',
-    }
-    color = TYPE_TO_COLOR.get(print_type.upper(), TYPE_TO_COLOR['INFO'])
-    if DISABLE_COLOR_PRINTING:
-        print(f'\n{print_type.upper()}:\n{str(text)}', flush=True)
-    else:
-        print(
-            colored(f'\n{print_type.upper()}:\n', color, attrs=['bold'])
-            + colored(str(text), color),
-            flush=True,
-        )
-=======
 from opendevin.core.logger import opendevin_logger as logger
 from opendevin.core.schema import AgentState
 from opendevin.events.action import (
@@ -94,22 +40,15 @@
 
 MAX_ITERATIONS = config.max_iterations
 MAX_CHARS = config.llm.max_chars
->>>>>>> eba5ef8e
 
 
 class AgentController:
     id: str
     agent: Agent
     max_iterations: int
-<<<<<<< HEAD
-    # command_manager: CommandManager
-    callbacks: List[Callable]
-
-=======
     runtime: Runtime
     event_stream: EventStream
     agent_task: Optional[asyncio.Task] = None
->>>>>>> eba5ef8e
     delegate: 'AgentController | None' = None
     state: State | None = None
 
@@ -123,10 +62,6 @@
         sid: str = 'default',
         max_iterations: int = MAX_ITERATIONS,
         max_chars: int = MAX_CHARS,
-<<<<<<< HEAD
-        callbacks: List[Callable] = [],
-    ):
-=======
         sandbox: Optional[Sandbox] = None,
         remind_iterations: bool = config.remind_iterations,
     ):
@@ -140,7 +75,6 @@
             sandbox: An optional initialized sandbox to run the agent in. If not provided, a default sandbox will be created based on config.
             remind_iterations: A boolean value indicating whether to remind the agent its remaining budget of interaction.
         """
->>>>>>> eba5ef8e
         self.id = sid
         self.agent = agent
         self.max_iterations = max_iterations
@@ -152,11 +86,6 @@
             )
         self.runtime = ServerRuntime(sandbox=sandbox, sid=self.id)
         self.max_chars = max_chars
-<<<<<<< HEAD
-        self.callbacks = callbacks
-        # Initialize agent-required plugins for sandbox (if any)
-        self.action_manager.init_sandbox_plugins(agent.sandbox_plugins)
-=======
 
         # Initialize agent-required plugins for sandbox (if any)
         self.runtime.init_sandbox_plugins(agent.sandbox_plugins)
@@ -175,33 +104,24 @@
         self.runtime.sandbox.close()
         self.runtime.browser.close()
         await self.set_agent_state_to(AgentState.STOPPED)
->>>>>>> eba5ef8e
 
     def update_state_for_step(self, i):
         if self.state is None:
             return
         self.state.iteration = i
-<<<<<<< HEAD
-        self.state.background_commands_obs = self.command_manager.get_background_obs()
-=======
         self.state.background_commands_obs = self.runtime.get_background_obs()
->>>>>>> eba5ef8e
 
     def update_state_after_step(self):
         if self.state is None:
             return
         self.state.updated_info = []
 
-<<<<<<< HEAD
-    def add_history(self, action: Action, observation: Observation):
-=======
     async def add_error_to_history(self, message: str):
         await self.add_history(NullAction(), ErrorObservation(message))
 
     async def add_history(
         self, action: Action, observation: Observation, add_to_stream=True
     ):
->>>>>>> eba5ef8e
         if self.state is None:
             return
         if not isinstance(action, Action):
@@ -255,15 +175,12 @@
                 await self._run_callbacks(observation)
                 await self.set_task_state_to(TaskState.STOPPED)
                 break
-<<<<<<< HEAD
-=======
             await asyncio.sleep(
                 0.001
             )  # Give back control for a tick, so other async stuff can run
         final_state = self.get_agent_state()
         if final_state == AgentState.RUNNING:
             await self.set_agent_state_to(AgentState.PAUSED)
->>>>>>> eba5ef8e
 
     async def setup_task(self, task: str, inputs: dict = {}):
         """Sets up the agent controller with a task.
@@ -273,23 +190,6 @@
         self.state = State(Plan(task))
         self.state.inputs = inputs
 
-<<<<<<< HEAD
-    async def start(self, task: str):
-        """Starts the agent controller with a task.
-        If task already run before, it will continue from the last step.
-        """
-        await self.setup_task(task)
-        await self._run()
-
-    async def resume(self):
-        if self.state is None:
-            raise ValueError('No task to resume')
-
-        self._task_state = TaskState.RUNNING
-        await self.notify_task_state_changed()
-
-        await self._run()
-=======
     async def on_event(self, event: Event):
         if isinstance(event, ChangeAgentStateAction):
             await self.set_agent_state_to(event.agent_state)  # type: ignore
@@ -297,7 +197,6 @@
             await self.add_history(event, NullObservation(''), add_to_stream=False)
             if self.get_agent_state() == AgentState.AWAITING_USER_INPUT:
                 await self.set_agent_state_to(AgentState.RUNNING)
->>>>>>> eba5ef8e
 
     async def reset_task(self):
         self.state = None
@@ -306,11 +205,6 @@
         self.agent.reset()
         await self.notify_task_state_changed()
 
-<<<<<<< HEAD
-    async def set_task_state_to(self, state: TaskState):
-        self._task_state = state
-        if state == TaskState.STOPPED:
-=======
     async def set_agent_state_to(self, new_state: AgentState):
         logger.info(
             f'Setting agent({type(self.agent).__name__}) state from {self._agent_state} to {new_state}'
@@ -333,7 +227,6 @@
             or new_state == AgentState.ERROR
             or new_state == AgentState.FINISHED
         ):
->>>>>>> eba5ef8e
             await self.reset_task()
         logger.info(f'Task state set to {state}')
 
@@ -386,11 +279,7 @@
         if self.state.num_of_chars > self.max_chars:
             raise MaxCharsExceedError(self.state.num_of_chars, self.max_chars)
 
-<<<<<<< HEAD
-        log_obs = self.command_manager.get_background_obs()
-=======
         log_obs = self.runtime.get_background_obs()
->>>>>>> eba5ef8e
         for obs in log_obs:
             self.add_history(NullAction(), obs)
             await self._run_callbacks(obs)
@@ -409,52 +298,11 @@
 
         self.update_state_after_step()
 
-<<<<<<< HEAD
-        await self._run_callbacks(action)
-
-        finished = isinstance(action, AgentFinishAction)
-        if finished:
-=======
         if isinstance(action, AgentFinishAction):
->>>>>>> eba5ef8e
             self.state.outputs = action.outputs  # type: ignore[attr-defined]
             logger.info(action, extra={'msg_type': 'INFO'})
             await self.add_history(action, NullObservation(''))
             return True
-<<<<<<< HEAD
-
-        if isinstance(action, AddTaskAction):
-            try:
-                self.state.plan.add_subtask(
-                    action.parent, action.goal, action.subtasks)
-            except Exception as e:
-                observation = AgentErrorObservation(str(e))
-                print_with_color(observation, 'ERROR')
-                traceback.print_exc()
-        elif isinstance(action, ModifyTaskAction):
-            try:
-                self.state.plan.set_subtask_state(action.id, action.state)
-            except Exception as e:
-                observation = AgentErrorObservation(str(e))
-                print_with_color(observation, 'ERROR')
-                traceback.print_exc()
-
-        if action.executable:
-            try:
-                observation = action.run(self)
-                if inspect.isawaitable(observation):
-                    observation = await cast(Awaitable[Observation], observation)
-            except Exception as e:
-                observation = AgentErrorObservation(str(e))
-                print_with_color(observation, 'ERROR')
-                traceback.print_exc()
-
-        if not isinstance(observation, NullObservation):
-            print_with_color(observation, 'OBSERVATION')
-
-        self.add_history(action, observation)
-        await self._run_callbacks(observation)
-=======
         elif isinstance(action, MessageAction) and action.wait_for_response:
             # FIXME: remove this once history is managed outside the agent controller
             await self.add_history(action, NullObservation(''))
@@ -473,7 +321,6 @@
         if not isinstance(observation, NullObservation):
             logger.info(observation, extra={'msg_type': 'OBSERVATION'})
         await self.add_history(action, observation)
->>>>>>> eba5ef8e
         return False
 
     async def _run_callbacks(self, event):
@@ -493,9 +340,6 @@
         return self.state
 
     def _is_stuck(self):
-<<<<<<< HEAD
-        if self.state is None or self.state.history is None or len(self.state.history) < 3:
-=======
         # check if delegate stuck
         if self.delegate and self.delegate._is_stuck():
             return True
@@ -504,7 +348,6 @@
             or self.state.history is None
             or len(self.state.history) < 3
         ):
->>>>>>> eba5ef8e
             return False
 
         # if the last three (Action, Observation) tuples are too repetitive
@@ -518,13 +361,6 @@
                 # same (Action, NullObservation): like 'think' the same thought over and over
                 logger.debug('Action, NullObservation loop detected')
                 return True
-<<<<<<< HEAD
-            elif (all
-                  (isinstance(self.state.history[-i][1], AgentErrorObservation) for i in range(1, 4))):
-                # (NullAction, AgentErrorObservation): errors coming from an exception
-                # (Action, AgentErrorObservation): the same action getting an error, even if not necessarily the same error
-                logger.debug('Action, AgentErrorObservation loop detected')
-=======
             elif all(
                 isinstance(self.state.history[-i][1], ErrorObservation)
                 for i in range(1, 4)
@@ -532,7 +368,6 @@
                 # (NullAction, ErrorObservation): errors coming from an exception
                 # (Action, ErrorObservation): the same action getting an error, even if not necessarily the same error
                 logger.debug('Action, ErrorObservation loop detected')
->>>>>>> eba5ef8e
                 return True
 
         return False