import asyncio
from typing import Optional, Type

from opendevin.controller.agent import Agent
from opendevin.controller.state.state import State
from opendevin.core.config import config
from opendevin.core.exceptions import (
    AgentMalformedActionError,
    AgentNoActionError,
    LLMOutputError,
    MaxCharsExceedError,
)
from opendevin.core.logger import opendevin_logger as logger
from opendevin.core.schema import AgentState
from opendevin.events.action import (
    Action,
    AddTaskAction,
    AgentDelegateAction,
    AgentFinishAction,
    ChangeAgentStateAction,
    MessageAction,
    ModifyTaskAction,
    NullAction,
)
from opendevin.events.event import Event
from opendevin.events.observation import (
    AgentDelegateObservation,
    AgentStateChangedObservation,
    CmdOutputObservation,
    ErrorObservation,
    NullObservation,
    Observation,
)
from opendevin.events.stream import EventSource, EventStream, EventStreamSubscriber

MAX_ITERATIONS = config.max_iterations
MAX_CHARS = config.llm.max_chars


class AgentController:
    id: str
    agent: Agent
    max_iterations: int
    event_stream: EventStream
    state: State
    agent_task: Optional[asyncio.Task] = None
    delegate: 'AgentController | None' = None
    _agent_state: AgentState = AgentState.LOADING
    _pending_action: Action | None = None

    def __init__(
        self,
        agent: Agent,
        event_stream: EventStream,
        sid: str = 'default',
        max_iterations: int = MAX_ITERATIONS,
        max_chars: int = MAX_CHARS,
        inputs: dict | None = None,
<<<<<<< HEAD
        remind_iterations: bool = config.remind_iterations,
=======
        sandbox: Optional[Sandbox] = None,
>>>>>>> 82a79899
    ):
        """Initializes a new instance of the AgentController class.

        Args:
            agent: The agent instance to control.
            event_stream: The event stream to publish events to.
            sid: The session ID of the agent.
            max_iterations: The maximum number of iterations the agent can run.
            max_chars: The maximum number of characters the agent can output.
            inputs: The initial inputs to the agent.
<<<<<<< HEAD
            remind_iterations: A boolean value indicating whether to remind the agent its remaining budget of interaction.
=======
            sandbox: An optional initialized sandbox to run the agent in. If not provided, a default sandbox will be created based on config.
>>>>>>> 82a79899
        """
        self.id = sid
        self.agent = agent
        self.state = State(inputs=inputs or {})
        self.event_stream = event_stream
        self.event_stream.subscribe(
            EventStreamSubscriber.AGENT_CONTROLLER, self.on_event
        )
        self.max_iterations = max_iterations
        self.max_chars = max_chars
        self.agent_task = asyncio.create_task(self._start_step_loop())

<<<<<<< HEAD
        self.remind_iterations = remind_iterations
        if self.remind_iterations:
            logger.info(
                'Iteration reminder is ENABLED: agent will be reminded of remaining turns.'
            )
=======
        self.runtime = ServerRuntime(sandbox=sandbox, sid=self.id)
>>>>>>> 82a79899
        self.max_chars = max_chars

    async def close(self):
        if self.agent_task is not None:
            self.agent_task.cancel()
        self.event_stream.unsubscribe(EventStreamSubscriber.AGENT_CONTROLLER)
        await self.set_agent_state_to(AgentState.STOPPED)

    def update_state_before_step(self):
        self.state.iteration += 1

    def update_state_after_step(self):
        self.state.updated_info = []

    async def report_error(self, message: str):
        await self.event_stream.add_event(ErrorObservation(message), EventSource.AGENT)

    async def add_history(self, action: Action, observation: Observation):
        if isinstance(action, NullAction) and isinstance(observation, NullObservation):
            return
        self.state.history.append((action, observation))
        self.state.updated_info.append((action, observation))

    async def _start_step_loop(self):
        while True:
            try:
                await self._step()
            except asyncio.CancelledError:
                logger.info('AgentController task was cancelled')
                break
            except Exception as e:
                logger.error(f'Error while running the agent: {e}')
                await self.report_error(
                    'There was an unexpected error while running the agent'
                )
                await self.set_agent_state_to(AgentState.ERROR)
                break

            await asyncio.sleep(.1)

    async def on_event(self, event: Event):
        if isinstance(event, ChangeAgentStateAction):
            await self.set_agent_state_to(event.agent_state)  # type: ignore
        elif isinstance(event, MessageAction):
            if event.source == EventSource.USER:
                await self.add_history(event, NullObservation(''))
                if self.get_agent_state() != AgentState.RUNNING:
                    await self.set_agent_state_to(AgentState.RUNNING)
            elif event.source == EventSource.AGENT and event.wait_for_response:
                await self.set_agent_state_to(AgentState.AWAITING_USER_INPUT)
        elif isinstance(event, AgentDelegateAction):
            await self.start_delegate(event)
        elif isinstance(event, AddTaskAction):
            self.state.root_task.add_subtask(event.parent, event.goal, event.subtasks)
        elif isinstance(event, ModifyTaskAction):
            self.state.root_task.set_subtask_state(event.task_id, event.state)
        elif isinstance(event, AgentFinishAction):
            self.state.outputs = event.outputs  # type: ignore[attr-defined]
            await self.set_agent_state_to(AgentState.FINISHED)
        elif isinstance(event, Observation):
            if self._pending_action and self._pending_action.id == event.cause:
                await self.add_history(self._pending_action, event)
                self._pending_action = None
            elif isinstance(event, CmdOutputObservation):
                await self.add_history(NullAction(), event)

    def reset_task(self):
        self.agent.reset()

    async def set_agent_state_to(self, new_state: AgentState):
        logger.info(
            f'Setting agent({type(self.agent).__name__}) state from {self._agent_state} to {new_state}'
        )
        if new_state == self._agent_state:
            return

        self._agent_state = new_state
        if new_state == AgentState.STOPPED or new_state == AgentState.ERROR:
            self.reset_task()

        await self.event_stream.add_event(
            AgentStateChangedObservation('', self._agent_state), EventSource.AGENT
        )

    def get_agent_state(self):
        """Returns the current state of the agent task."""
        return self._agent_state

    async def start_delegate(self, action: AgentDelegateAction):
        AgentCls: Type[Agent] = Agent.get_cls(action.agent)
        agent = AgentCls(llm=self.agent.llm)
        self.delegate = AgentController(
            sid=self.id + '-delegate',
            agent=agent,
            event_stream=self.event_stream,
            max_iterations=self.max_iterations,
            max_chars=self.max_chars,
            inputs=action.inputs,
        )

<<<<<<< HEAD
    def add_iteration_reminder_when_needed(self, i: int, obs: Observation):
        """Add iteration reminder to the observation if needed.

        Args:
            i: The current iteration number (0-indexed).
            obs: The observation to add the reminder to.
        """
        if self.remind_iterations:
            obs.content += f'\n\nENVIRONMENT REMINDER: You have {self.max_iterations - i - 1} turns left to complete the task.'
        return obs

    async def _step(self):
        if self.get_agent_state() != AgentState.RUNNING:
            logger.debug('waiting for agent to run...')
            await asyncio.sleep(1)
            return

        if self._pending_action:
            logger.debug('waiting for pending action: ' + str(self._pending_action))
            await asyncio.sleep(1)
            return

        logger.info(f'STEP {self.state.iteration}', extra={'msg_type': 'STEP'})
        if self.state.iteration >= self.max_iterations:
            await self.report_error('Agent reached maximum number of iterations')
            await self.set_agent_state_to(AgentState.ERROR)
            return

=======
    async def step(self, i: int) -> bool:
>>>>>>> 82a79899
        if self.delegate is not None:
            delegate_done = await self.delegate._step()
            if delegate_done:
                outputs = self.delegate.state.outputs if self.delegate.state else {}
                obs: Observation = AgentDelegateObservation(content='', outputs=outputs)
                await self.event_stream.add_event(obs, EventSource.AGENT)
                self.delegate = None
                self.delegateAction = None
            return

        if self.state.num_of_chars > self.max_chars:
            raise MaxCharsExceedError(self.state.num_of_chars, self.max_chars)

        self.update_state_before_step()
        action: Action = NullAction()
        try:
            action = self.agent.step(self.state)
            if action is None:
                raise AgentNoActionError('No action was returned')
        except (AgentMalformedActionError, AgentNoActionError, LLMOutputError) as e:
            await self.report_error(str(e))
            return

        logger.info(action, extra={'msg_type': 'ACTION'})

        self.update_state_after_step()
        if action.runnable:
            self._pending_action = action
        else:
            await self.add_history(action, NullObservation(''))

<<<<<<< HEAD
        if not isinstance(action, NullAction):
            await self.event_stream.add_event(action, EventSource.AGENT)

        if self._is_stuck():
            await self.report_error('Agent got stuck in a loop')
            await self.set_agent_state_to(AgentState.ERROR)
=======
        if not isinstance(observation, NullObservation):
            logger.info(observation, extra={'msg_type': 'OBSERVATION'})
        await self.add_history(action, observation)
        return False
>>>>>>> 82a79899

    def get_state(self):
        return self.state

    def _is_stuck(self):
        # check if delegate stuck
        if self.delegate and self.delegate._is_stuck():
            return True
        if len(self.state.history) < 3:
            return False

        # if the last three (Action, Observation) tuples are too repetitive
        # the agent got stuck in a loop
        if all(
            [
                self.state.history[-i][0] == self.state.history[-3][0]
                for i in range(1, 3)
            ]
        ):
            # it repeats same action, give it a chance, but not if:
            if all(
                isinstance(self.state.history[-i][1], NullObservation)
                for i in range(1, 4)
            ):
                # same (Action, NullObservation): like 'think' the same thought over and over
                logger.warning('Action, NullObservation loop detected')
                return True
            elif all(
                isinstance(self.state.history[-i][1], ErrorObservation)
                for i in range(1, 4)
            ):
                # (NullAction, ErrorObservation): errors coming from an exception
                # (Action, ErrorObservation): the same action getting an error, even if not necessarily the same error
                logger.warning('Action, ErrorObservation loop detected')
                return True

        return False<|MERGE_RESOLUTION|>--- conflicted
+++ resolved
@@ -56,11 +56,6 @@
         max_iterations: int = MAX_ITERATIONS,
         max_chars: int = MAX_CHARS,
         inputs: dict | None = None,
-<<<<<<< HEAD
-        remind_iterations: bool = config.remind_iterations,
-=======
-        sandbox: Optional[Sandbox] = None,
->>>>>>> 82a79899
     ):
         """Initializes a new instance of the AgentController class.
 
@@ -71,11 +66,6 @@
             max_iterations: The maximum number of iterations the agent can run.
             max_chars: The maximum number of characters the agent can output.
             inputs: The initial inputs to the agent.
-<<<<<<< HEAD
-            remind_iterations: A boolean value indicating whether to remind the agent its remaining budget of interaction.
-=======
-            sandbox: An optional initialized sandbox to run the agent in. If not provided, a default sandbox will be created based on config.
->>>>>>> 82a79899
         """
         self.id = sid
         self.agent = agent
@@ -87,17 +77,6 @@
         self.max_iterations = max_iterations
         self.max_chars = max_chars
         self.agent_task = asyncio.create_task(self._start_step_loop())
-
-<<<<<<< HEAD
-        self.remind_iterations = remind_iterations
-        if self.remind_iterations:
-            logger.info(
-                'Iteration reminder is ENABLED: agent will be reminded of remaining turns.'
-            )
-=======
-        self.runtime = ServerRuntime(sandbox=sandbox, sid=self.id)
->>>>>>> 82a79899
-        self.max_chars = max_chars
 
     async def close(self):
         if self.agent_task is not None:
@@ -135,7 +114,7 @@
                 await self.set_agent_state_to(AgentState.ERROR)
                 break
 
-            await asyncio.sleep(.1)
+            await asyncio.sleep(0.1)
 
     async def on_event(self, event: Event):
         if isinstance(event, ChangeAgentStateAction):
@@ -197,18 +176,6 @@
             inputs=action.inputs,
         )
 
-<<<<<<< HEAD
-    def add_iteration_reminder_when_needed(self, i: int, obs: Observation):
-        """Add iteration reminder to the observation if needed.
-
-        Args:
-            i: The current iteration number (0-indexed).
-            obs: The observation to add the reminder to.
-        """
-        if self.remind_iterations:
-            obs.content += f'\n\nENVIRONMENT REMINDER: You have {self.max_iterations - i - 1} turns left to complete the task.'
-        return obs
-
     async def _step(self):
         if self.get_agent_state() != AgentState.RUNNING:
             logger.debug('waiting for agent to run...')
@@ -226,9 +193,6 @@
             await self.set_agent_state_to(AgentState.ERROR)
             return
 
-=======
-    async def step(self, i: int) -> bool:
->>>>>>> 82a79899
         if self.delegate is not None:
             delegate_done = await self.delegate._step()
             if delegate_done:
@@ -260,19 +224,12 @@
         else:
             await self.add_history(action, NullObservation(''))
 
-<<<<<<< HEAD
         if not isinstance(action, NullAction):
             await self.event_stream.add_event(action, EventSource.AGENT)
 
         if self._is_stuck():
             await self.report_error('Agent got stuck in a loop')
             await self.set_agent_state_to(AgentState.ERROR)
-=======
-        if not isinstance(observation, NullObservation):
-            logger.info(observation, extra={'msg_type': 'OBSERVATION'})
-        await self.add_history(action, observation)
-        return False
->>>>>>> 82a79899
 
     def get_state(self):
         return self.state
