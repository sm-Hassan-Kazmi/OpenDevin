--- conflicted
+++ resolved
@@ -22,7 +22,6 @@
 
 from .command_manager import CommandManager
 
-<<<<<<< HEAD
 
 ColorType = Literal['red', 'green', 'yellow', 'blue', 'magenta', 'cyan', 'light_grey', 'dark_grey', 'light_red', 'light_green', 'light_yellow', 'light_blue', 'light_magenta', 'light_cyan', 'white']
 
@@ -40,11 +39,6 @@
         + colored(str(text), color),
         flush=True,
     )
-
-=======
-def print_with_indent(text: str):
-    print("\t"+text.replace("\n","\n\t"), flush=True)
->>>>>>> fa40d379
 
 class AgentController:
     def __init__(
@@ -120,14 +114,9 @@
 
         await self._run_callbacks(action)
 
-<<<<<<< HEAD
-        if isinstance(action, AgentFinishAction):
-            print_with_color(action, "INFO")
-=======
         finished = isinstance(action, AgentFinishAction)
         if finished:
-            print_with_indent("\nFINISHED")
->>>>>>> fa40d379
+            print_with_color(action, "INFO")
             return True
 
         if isinstance(action, AddTaskAction):
