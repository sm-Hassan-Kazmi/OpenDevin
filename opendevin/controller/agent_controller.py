import asyncio
from typing import Optional, Type

from agenthub.codeact_agent.codeact_agent import CodeActAgent
from opendevin.controller.agent import Agent
from opendevin.controller.state.state import State
from opendevin.core.config import config
from opendevin.core.exceptions import (
    AgentMalformedActionError,
    AgentNoActionError,
    LLMOutputError,
    MaxCharsExceedError,
)
from opendevin.core.logger import opendevin_logger as logger
from opendevin.core.schema import AgentState
from opendevin.events.action import (
    Action,
    AddTaskAction,
    AgentDelegateAction,
    AgentFinishAction,
    ChangeAgentStateAction,
    MessageAction,
    ModifyTaskAction,
    NullAction,
)
from opendevin.events.event import Event
from opendevin.events.observation import (
    AgentDelegateObservation,
    AgentStateChangedObservation,
    ErrorObservation,
    NullObservation,
    Observation,
)
from opendevin.events.stream import EventSource, EventStream, EventStreamSubscriber
from opendevin.runtime import DockerSSHBox, Sandbox
from opendevin.runtime.runtime import Runtime
from opendevin.runtime.server.runtime import ServerRuntime

MAX_ITERATIONS = config.max_iterations
MAX_CHARS = config.llm.max_chars


class AgentController:
    id: str
    agent: Agent
    max_iterations: int
    runtime: Runtime
    event_stream: EventStream
    agent_task: Optional[asyncio.Task] = None
    delegate: 'AgentController | None' = None
    state: State | None = None
    _agent_state: AgentState = AgentState.LOADING
    _cur_step: int = 0

    def __init__(
        self,
        agent: Agent,
        event_stream: EventStream,
        sid: str = 'default',
        max_iterations: int = MAX_ITERATIONS,
        max_chars: int = MAX_CHARS,
<<<<<<< HEAD
        inputs: dict | None = None,
=======
        sandbox: Optional[Sandbox] = None,
        remind_iterations: bool = config.remind_iterations,
>>>>>>> 8bfae841
    ):
        """Initializes a new instance of the AgentController class.

        Args:
            agent: The agent instance to control.
            event_stream: The event stream to publish events to.
            sid: The session ID of the agent.
            max_iterations: The maximum number of iterations the agent can run.
            max_chars: The maximum number of characters the agent can output.
<<<<<<< HEAD
            inputs: The initial inputs to the agent.
=======
            sandbox: An optional initialized sandbox to run the agent in. If not provided, a default sandbox will be created based on config.
            remind_iterations: A boolean value indicating whether to remind the agent its remaining budget of interaction.
>>>>>>> 8bfae841
        """
        self.id = sid
        self.agent = agent
        self.state = State(inputs=inputs or {})
        self.event_stream = event_stream
        self.event_stream.subscribe(
            EventStreamSubscriber.AGENT_CONTROLLER, self.on_event
        )
        self.max_iterations = max_iterations

        self.remind_iterations = remind_iterations
        if self.remind_iterations:
            logger.info(
                'Iteration reminder is ENABLED: agent will be reminded of remaining turns.'
            )
        self.runtime = ServerRuntime(sandbox=sandbox, sid=self.id)
        self.max_chars = max_chars

        # Initialize agent-required plugins for sandbox (if any)
        self.runtime.init_sandbox_plugins(agent.sandbox_plugins)

        if isinstance(agent, CodeActAgent) and not isinstance(
            self.runtime.sandbox, DockerSSHBox
        ):
            logger.warning(
                'CodeActAgent requires DockerSSHBox as sandbox! Using other sandbox that are not stateful (LocalBox, DockerExecBox) will not work properly.'
            )

    async def close(self):
        if self.agent_task is not None:
            self.agent_task.cancel()
        self.event_stream.unsubscribe(EventStreamSubscriber.AGENT_CONTROLLER)
        self.runtime.sandbox.close()
        self.runtime.browser.close()
        await self.set_agent_state_to(AgentState.STOPPED)

    def update_state_for_step(self, i):
        if self.state is None:
            return
        self.state.iteration = i
        self.state.background_commands_obs = self.runtime.get_background_obs()

    def update_state_after_step(self):
        if self.state is None:
            return
        self.state.updated_info = []

    async def add_error_to_history(self, message: str):
        await self.add_history(NullAction(), ErrorObservation(message))

    async def add_history(
        self, action: Action, observation: Observation, add_to_stream=True
    ):
        if self.state is None:
            raise ValueError('Added history while state was None')
        if not isinstance(action, Action):
            raise TypeError(
                f'action must be an instance of Action, got {type(action).__name__} instead'
            )
        if not isinstance(observation, Observation):
            raise TypeError(
                f'observation must be an instance of Observation, got {type(observation).__name__} instead'
            )
        self.state.history.append((action, observation))
        self.state.updated_info.append((action, observation))
        if add_to_stream:
            await self.event_stream.add_event(action, EventSource.AGENT)
            await self.event_stream.add_event(observation, EventSource.AGENT)

    async def _run(self):
        if self.state is None:
            return

        if self._agent_state != AgentState.RUNNING:
            raise ValueError('Task is not in running state')

        for i in range(self._cur_step, self.max_iterations):
            self._cur_step = i
            try:
                finished = await self.step(i)
                if finished:
                    await self.set_agent_state_to(AgentState.FINISHED)
                    break
            except Exception:
                logger.error('Error in loop', exc_info=True)
                await self.set_agent_state_to(AgentState.ERROR)
                await self.add_error_to_history(
                    'Oops! Something went wrong while completing your task. You can check the logs for more info.'
                )
                break

            if self._is_stuck():
                logger.info('Loop detected, stopping task')
                await self.set_agent_state_to(AgentState.ERROR)
                await self.add_error_to_history(
                    'I got stuck into a loop, the task has stopped.'
                )
                break
            await asyncio.sleep(
                0.001
            )  # Give back control for a tick, so other async stuff can run
        final_state = self.get_agent_state()
        if final_state == AgentState.RUNNING:
            await self.set_agent_state_to(AgentState.PAUSED)

    async def on_event(self, event: Event):
        if isinstance(event, ChangeAgentStateAction):
            await self.set_agent_state_to(event.agent_state)  # type: ignore
        elif isinstance(event, MessageAction) and event.source == EventSource.USER:
            await self.add_history(event, NullObservation(''), add_to_stream=False)
            if self.get_agent_state() != AgentState.RUNNING:
                await self.set_agent_state_to(AgentState.RUNNING)

    async def reset_task(self):
        if self.agent_task is not None:
            self.agent_task.cancel()
        self.state = None
        self._cur_step = 0
        self.agent.reset()

    async def set_agent_state_to(self, new_state: AgentState):
        logger.info(
            f'Setting agent({type(self.agent).__name__}) state from {self._agent_state} to {new_state}'
        )
        if new_state == self._agent_state:
            return

        self._agent_state = new_state
        if new_state == AgentState.RUNNING:
            self.agent_task = asyncio.create_task(self._run())
        elif (
            new_state == AgentState.PAUSED
            or new_state == AgentState.AWAITING_USER_INPUT
        ):
            self._cur_step += 1
            if self.agent_task is not None:
                self.agent_task.cancel()
<<<<<<< HEAD
        elif new_state == AgentState.STOPPED or new_state == AgentState.ERROR:
=======
        elif (
            new_state == AgentState.STOPPED
            or new_state == AgentState.ERROR
            or new_state == AgentState.FINISHED
        ):
>>>>>>> 8bfae841
            await self.reset_task()

        await self.event_stream.add_event(
            AgentStateChangedObservation('', self._agent_state), EventSource.AGENT
        )

    def get_agent_state(self):
        """Returns the current state of the agent task."""
        return self._agent_state

    async def start_delegate(self, action: AgentDelegateAction):
        AgentCls: Type[Agent] = Agent.get_cls(action.agent)
        agent = AgentCls(llm=self.agent.llm)
        self.delegate = AgentController(
            sid=self.id + '-delegate',
            agent=agent,
            event_stream=self.event_stream,
            max_iterations=self.max_iterations,
            max_chars=self.max_chars,
            inputs=action.inputs,
        )

    def add_iteration_reminder_when_needed(self, i: int, obs: Observation):
        """Add iteration reminder to the observation if needed.

        Args:
            i: The current iteration number (0-indexed).
            obs: The observation to add the reminder to.
        """
        if self.remind_iterations:
            obs.content += f'\n\nENVIRONMENT REMINDER: You have {self.max_iterations - i - 1} turns left to complete the task.'
        return obs

    async def step(self, i: int) -> bool:
        if self.state is None:
            raise ValueError('No task to run')
        if self.delegate is not None:
            delegate_done = await self.delegate.step(i)
            if delegate_done:
                outputs = self.delegate.state.outputs if self.delegate.state else {}
                obs: Observation = AgentDelegateObservation(content='', outputs=outputs)
                await self.add_history(NullAction(), obs)
                self.delegate = None
                self.delegateAction = None
            return False

        logger.info(f'STEP {i}', extra={'msg_type': 'STEP'})
        if self.state.num_of_chars > self.max_chars:
            raise MaxCharsExceedError(self.state.num_of_chars, self.max_chars)

        log_obs = self.runtime.get_background_obs()
        for obs in log_obs:
            await self.add_history(NullAction(), obs)
            logger.info(obs, extra={'msg_type': 'BACKGROUND LOG'})

        self.update_state_for_step(i)
        action: Action = NullAction()
        observation: Observation = NullObservation('')
        try:
            action = self.agent.step(self.state)
            if action is None:
                raise AgentNoActionError('No action was returned')
        except (AgentMalformedActionError, AgentNoActionError, LLMOutputError) as e:
            observation = ErrorObservation(str(e))
        logger.info(action, extra={'msg_type': 'ACTION'})

        self.update_state_after_step()

        if isinstance(action, AgentFinishAction):
            self.state.outputs = action.outputs  # type: ignore[attr-defined]
            logger.info(action, extra={'msg_type': 'INFO'})
            await self.add_history(action, NullObservation(''))
            return True
        elif isinstance(action, MessageAction) and action.wait_for_response:
            # FIXME: remove this once history is managed outside the agent controller
            await self.add_history(action, NullObservation(''))
            await self.set_agent_state_to(AgentState.AWAITING_USER_INPUT)
            return False
        elif isinstance(action, AgentDelegateAction):
            await self.start_delegate(action)
        elif isinstance(action, AddTaskAction):
            self.state.plan.add_subtask(action.parent, action.goal, action.subtasks)
        elif isinstance(action, ModifyTaskAction):
            self.state.plan.set_subtask_state(action.id, action.state)
        elif not isinstance(observation, ErrorObservation):
            observation = await self.runtime.run_action(action)

        observation = self.add_iteration_reminder_when_needed(i, observation)
        if not isinstance(observation, NullObservation):
            logger.info(observation, extra={'msg_type': 'OBSERVATION'})
        await self.add_history(action, observation)
        return False

    def get_state(self):
        return self.state

    def _is_stuck(self):
        # check if delegate stuck
        if self.delegate and self.delegate._is_stuck():
            return True
        if (
            self.state is None
            or self.state.history is None
            or len(self.state.history) < 3
        ):
            return False

        # if the last three (Action, Observation) tuples are too repetitive
        # the agent got stuck in a loop
        if all(
            [
                self.state.history[-i][0] == self.state.history[-3][0]
                for i in range(1, 3)
            ]
        ):
            # it repeats same action, give it a chance, but not if:
            if all(
                isinstance(self.state.history[-i][1], NullObservation)
                for i in range(1, 4)
            ):
                # same (Action, NullObservation): like 'think' the same thought over and over
                logger.debug('Action, NullObservation loop detected')
                return True
            elif all(
                isinstance(self.state.history[-i][1], ErrorObservation)
                for i in range(1, 4)
            ):
                # (NullAction, ErrorObservation): errors coming from an exception
                # (Action, ErrorObservation): the same action getting an error, even if not necessarily the same error
                logger.debug('Action, ErrorObservation loop detected')
                return True

        return False<|MERGE_RESOLUTION|>--- conflicted
+++ resolved
@@ -59,12 +59,9 @@
         sid: str = 'default',
         max_iterations: int = MAX_ITERATIONS,
         max_chars: int = MAX_CHARS,
-<<<<<<< HEAD
         inputs: dict | None = None,
-=======
         sandbox: Optional[Sandbox] = None,
         remind_iterations: bool = config.remind_iterations,
->>>>>>> 8bfae841
     ):
         """Initializes a new instance of the AgentController class.
 
@@ -74,12 +71,9 @@
             sid: The session ID of the agent.
             max_iterations: The maximum number of iterations the agent can run.
             max_chars: The maximum number of characters the agent can output.
-<<<<<<< HEAD
             inputs: The initial inputs to the agent.
-=======
             sandbox: An optional initialized sandbox to run the agent in. If not provided, a default sandbox will be created based on config.
             remind_iterations: A boolean value indicating whether to remind the agent its remaining budget of interaction.
->>>>>>> 8bfae841
         """
         self.id = sid
         self.agent = agent
@@ -217,15 +211,7 @@
             self._cur_step += 1
             if self.agent_task is not None:
                 self.agent_task.cancel()
-<<<<<<< HEAD
         elif new_state == AgentState.STOPPED or new_state == AgentState.ERROR:
-=======
-        elif (
-            new_state == AgentState.STOPPED
-            or new_state == AgentState.ERROR
-            or new_state == AgentState.FINISHED
-        ):
->>>>>>> 8bfae841
             await self.reset_task()
 
         await self.event_stream.add_event(
