import asyncio
<<<<<<< HEAD
import inspect
import traceback
from typing import List, Callable, Awaitable, cast
=======
import time
from typing import List, Callable
>>>>>>> aed82704
from opendevin.plan import Plan
from opendevin.state import State
from opendevin.agent import Agent
from opendevin.observation import Observation, AgentErrorObservation, NullObservation
from openai import AuthenticationError
from litellm import ContextWindowExceededError, APIConnectionError

from opendevin import config
from opendevin.logger import opendevin_logger as logger

from opendevin.exceptions import MaxCharsExceedError
from .action_manager import ActionManager

from opendevin.action import (
    Action,
    NullAction,
    AgentFinishAction,
)
from opendevin.exceptions import AgentNoActionError

MAX_ITERATIONS = config.get('MAX_ITERATIONS')
MAX_CHARS = config.get('MAX_CHARS')


class AgentController:
    id: str
    agent: Agent
    max_iterations: int
    action_manager: ActionManager
    callbacks: List[Callable]

    def __init__(
        self,
        agent: Agent,
        sid: str = '',
        max_iterations: int = MAX_ITERATIONS,
        max_chars: int = MAX_CHARS,
        container_image: str | None = None,
        callbacks: List[Callable] = [],
    ):
        self.id = sid
        self.agent = agent
        self.max_iterations = max_iterations
        self.action_manager = ActionManager(self.id, container_image)
        self.max_chars = max_chars
        self.callbacks = callbacks

    def update_state_for_step(self, i):
        self.state.iteration = i
        self.state.background_commands_obs = self.action_manager.get_background_obs()

    def update_state_after_step(self):
        self.state.updated_info = []

    def add_history(self, action: Action, observation: Observation):
        if not isinstance(action, Action):
            raise TypeError(
                f'action must be an instance of Action, got {type(action).__name__} instead')
        if not isinstance(observation, Observation):
            raise TypeError(
                f'observation must be an instance of Observation, got {type(observation).__name__} instead')
        self.state.history.append((action, observation))
        self.state.updated_info.append((action, observation))

    async def start_loop(self, task: str):
        finished = False
        plan = Plan(task)
        self.state = State(plan)
        for i in range(self.max_iterations):
            try:
                finished = await self.step(i)
            except Exception as e:
                logger.error('Error in loop', exc_info=True)
                raise e
            if finished:
                break
        if not finished:
            logger.info('Exited before finishing the task.')

    async def step(self, i: int):
        logger.info(f'STEP {i}', extra={'msg_type': 'STEP'})
        logger.info(self.state.plan.main_goal, extra={'msg_type': 'PLAN'})
        if self.state.num_of_chars > self.max_chars:
            raise MaxCharsExceedError(
                self.state.num_of_chars, self.max_chars)

        log_obs = self.action_manager.get_background_obs()
        for obs in log_obs:
            self.add_history(NullAction(), obs)
            await self._run_callbacks(obs)
            logger.info(obs, extra={'msg_type': 'BACKGROUND LOG'})

        self.update_state_for_step(i)
        action: Action = NullAction()
        observation: Observation = NullObservation('')
        try:
            action = self.agent.step(self.state)
        except Exception as e:
            observation = AgentErrorObservation(str(e))
            logger.exception(e)

            # raise specific exceptions that need to be handled outside
            # note: we are using AuthenticationError class from openai rather than
            # litellm because:
            # 1) litellm.exceptions.AuthenticationError is a subclass of openai.AuthenticationError
            # 2) embeddings call, initiated by llama-index, has no wrapper for authentication
            #    errors. This means we have to catch individual authentication errors
            #    from different providers, and OpenAI is one of these.
            if isinstance(e, (AuthenticationError, ContextWindowExceededError, APIConnectionError)):
                raise
        if action is None:
            raise AgentNoActionError()
        logger.info(action, extra={'msg_type': 'ACTION'})

        self.update_state_after_step()

        await self._run_callbacks(action)

        finished = isinstance(action, AgentFinishAction)
        if finished:
            logger.info(action, extra={'msg_type': 'INFO'})
            return True

        if isinstance(observation, NullObservation):
            observation = await self.action_manager.run_action(action, self)

        if not isinstance(observation, NullObservation):
            logger.info(observation, extra={'msg_type': 'OBSERVATION'})

        self.add_history(action, observation)
        await self._run_callbacks(observation)

    async def _run_callbacks(self, event):
        if event is None:
            return
        for callback in self.callbacks:
            idx = self.callbacks.index(callback)
            try:
                callback(event)
            except Exception as e:
                logger.exception(f'Callback error: {e}, idx: {idx}')
        await asyncio.sleep(
            0.001
        )  # Give back control for a tick, so we can await in callbacks<|MERGE_RESOLUTION|>--- conflicted
+++ resolved
@@ -1,12 +1,5 @@
 import asyncio
-<<<<<<< HEAD
-import inspect
-import traceback
-from typing import List, Callable, Awaitable, cast
-=======
-import time
 from typing import List, Callable
->>>>>>> aed82704
 from opendevin.plan import Plan
 from opendevin.state import State
 from opendevin.agent import Agent
