--- conflicted
+++ resolved
@@ -318,13 +318,8 @@
                 logger.debug('Action, NullObservation loop detected')
                 return True
             elif all(
-<<<<<<< HEAD
-                    isinstance(self.state.history[-i][1], AgentErrorObservation)
-                    for i in range(1, 4)
-=======
                 isinstance(self.state.history[-i][1], ErrorObservation)
                 for i in range(1, 4)
->>>>>>> 4cc462cc
             ):
                 # (NullAction, ErrorObservation): errors coming from an exception
                 # (Action, ErrorObservation): the same action getting an error, even if not necessarily the same error
