--- conflicted
+++ resolved
@@ -135,6 +135,9 @@
         elif isinstance(event, AgentFinishAction):
             self.state.outputs = event.outputs  # type: ignore[attr-defined]
             await self.set_agent_state_to(AgentState.FINISHED)
+        elif isinstance(event, AgentRejectAction):
+            self.state.outputs = event.outputs  # type: ignore[attr-defined]
+            await self.set_agent_state_to(AgentState.REJECTED)
         elif isinstance(event, Observation):
             if self._pending_action and self._pending_action.id == event.cause:
                 await self.add_history(self._pending_action, event)
@@ -219,22 +222,9 @@
         logger.info(action, extra={'msg_type': 'ACTION'})
 
         self.update_state_after_step()
-<<<<<<< HEAD
-
-        if isinstance(action, AgentFinishAction) or isinstance(
-            action, AgentRejectAction
-        ):
-            self.state.outputs = action.outputs  # type: ignore[attr-defined]
-            logger.info(action, extra={'msg_type': 'INFO'})
-            await self.add_history(action, NullObservation(''))
-            return True
-        elif isinstance(action, MessageAction) and action.wait_for_response:
-            # FIXME: remove this once history is managed outside the agent controller
-=======
         if action.runnable:
             self._pending_action = action
         else:
->>>>>>> bf14b478
             await self.add_history(action, NullObservation(''))
 
         if not isinstance(action, NullAction):
