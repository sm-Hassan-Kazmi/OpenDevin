import asyncio
import inspect
import traceback
import time
from typing import List, Callable, Literal, Mapping, Awaitable, Any, cast

from termcolor import colored
from litellm.exceptions import APIConnectionError
from openai import AuthenticationError

from opendevin import config
from opendevin.action import (
    Action,
    NullAction,
    AgentFinishAction,
    AddTaskAction,
    ModifyTaskAction,
)
from opendevin.agent import Agent
from opendevin.logger import opendevin_logger as logger
from opendevin.exceptions import MaxCharsExceedError, AgentNoActionError
from opendevin.observation import Observation, AgentErrorObservation, NullObservation
from opendevin.plan import Plan
from opendevin.state import State
from .command_manager import CommandManager

ColorType = Literal[
    'red',
    'green',
    'yellow',
    'blue',
    'magenta',
    'cyan',
    'light_grey',
    'dark_grey',
    'light_red',
    'light_green',
    'light_yellow',
    'light_blue',
    'light_magenta',
    'light_cyan',
    'white',
]

DISABLE_COLOR_PRINTING = (
    config.get('DISABLE_COLOR').lower() == 'true'
)
MAX_ITERATIONS = config.get('MAX_ITERATIONS')
<<<<<<< HEAD
=======
MAX_CHARS = config.get('MAX_CHARS')
>>>>>>> 53f95056


def print_with_color(text: Any, print_type: str = 'INFO'):
    TYPE_TO_COLOR: Mapping[str, ColorType] = {
        'BACKGROUND LOG': 'blue',
        'ACTION': 'green',
        'OBSERVATION': 'yellow',
        'INFO': 'cyan',
        'ERROR': 'red',
        'PLAN': 'light_magenta',
    }
    color = TYPE_TO_COLOR.get(print_type.upper(), TYPE_TO_COLOR['INFO'])
    if DISABLE_COLOR_PRINTING:
        print(f'\n{print_type.upper()}:\n{str(text)}', flush=True)
    else:
        print(
            colored(f'\n{print_type.upper()}:\n', color, attrs=['bold'])
            + colored(str(text), color),
            flush=True,
        )


class AgentController:
    id: str
    agent: Agent
    max_iterations: int
    command_manager: CommandManager
    callbacks: List[Callable]

    def __init__(
        self,
        agent: Agent,
<<<<<<< HEAD
=======
        workdir: str,
>>>>>>> 53f95056
        sid: str = '',
        max_iterations: int = MAX_ITERATIONS,
        max_chars: int = MAX_CHARS,
        container_image: str | None = None,
        callbacks: List[Callable] = [],
    ):
        self.id = sid
        self.agent = agent
        self.max_iterations = max_iterations
<<<<<<< HEAD
        self.command_manager = CommandManager(self.id, container_image)
=======
        self.max_chars = max_chars
        self.workdir = workdir
        self.command_manager = CommandManager(
            self.id, workdir, container_image)
>>>>>>> 53f95056
        self.callbacks = callbacks

    def update_state_for_step(self, i):
        self.state.iteration = i
        self.state.background_commands_obs = self.command_manager.get_background_obs()

    def update_state_after_step(self):
        self.state.updated_info = []

    def add_history(self, action: Action, observation: Observation):
        if not isinstance(action, Action):
<<<<<<< HEAD
            raise ValueError('action must be an instance of Action')
        if not isinstance(observation, Observation):
            raise ValueError('observation must be an instance of Observation')
=======
            raise TypeError(
                f'action must be an instance of Action, got {type(action).__name__} instead')
        if not isinstance(observation, Observation):
            raise TypeError(
                f'observation must be an instance of Observation, got {type(observation).__name__} instead')
>>>>>>> 53f95056
        self.state.history.append((action, observation))
        self.state.updated_info.append((action, observation))

    async def start_loop(self, task: str):
        finished = False
        plan = Plan(task)
        self.state = State(plan)
        for i in range(self.max_iterations):
            try:
                finished = await self.step(i)
            except Exception as e:
                logger.error('Error in loop', exc_info=True)
                raise e
            if finished:
                break
        if not finished:
            logger.info('Exited before finishing the task.')

    async def step(self, i: int):
        print('\n\n==============', flush=True)
        print('STEP', i, flush=True)
        print_with_color(self.state.plan.main_goal, 'PLAN')
<<<<<<< HEAD
=======

        if self.state.num_of_chars > self.max_chars:
            raise MaxCharsExceedError(
                self.state.num_of_chars, self.max_chars)
>>>>>>> 53f95056

        log_obs = self.command_manager.get_background_obs()
        for obs in log_obs:
            self.add_history(NullAction(), obs)
            await self._run_callbacks(obs)
            print_with_color(obs, 'BACKGROUND LOG')

        self.update_state_for_step(i)
        action: Action = NullAction()
        observation: Observation = NullObservation('')
        try:
            action = self.agent.step(self.state)
            if action is None:
<<<<<<< HEAD
                raise ValueError('Agent must return an action')
=======
                raise AgentNoActionError()
>>>>>>> 53f95056
            print_with_color(action, 'ACTION')
        except Exception as e:
            observation = AgentErrorObservation(str(e))
            print_with_color(observation, 'ERROR')
            traceback.print_exc()
<<<<<<< HEAD
            # TODO Change to more robust error handling
            if (
                'The api_key client option must be set' in observation.content
                or 'Incorrect API key provided:' in observation.content
            ):
=======
            if isinstance(e, APIConnectionError):
                time.sleep(3)

            # raise specific exceptions that need to be handled outside
            # note: we are using AuthenticationError class from openai rather than
            # litellm because:
            # 1) litellm.exceptions.AuthenticationError is a subclass of openai.AuthenticationError
            # 2) embeddings call, initiated by llama-index, has no wrapper for authentication
            #    errors. This means we have to catch individual authentication errors
            #    from different providers, and OpenAI is one of these.
            if isinstance(e, (AuthenticationError, AgentNoActionError)):
>>>>>>> 53f95056
                raise
        self.update_state_after_step()

        await self._run_callbacks(action)

        finished = isinstance(action, AgentFinishAction)
        if finished:
            print_with_color(action, 'INFO')
            return True

        if isinstance(action, AddTaskAction):
            try:
                self.state.plan.add_subtask(
                    action.parent, action.goal, action.subtasks)
            except Exception as e:
                observation = AgentErrorObservation(str(e))
                print_with_color(observation, 'ERROR')
                traceback.print_exc()
        elif isinstance(action, ModifyTaskAction):
            try:
                self.state.plan.set_subtask_state(action.id, action.state)
            except Exception as e:
                observation = AgentErrorObservation(str(e))
                print_with_color(observation, 'ERROR')
                traceback.print_exc()

        if action.executable:
            try:
                if inspect.isawaitable(action.run(self)):
                    observation = await cast(Awaitable[Observation], action.run(self))
                else:
                    observation = action.run(self)
            except Exception as e:
                observation = AgentErrorObservation(str(e))
                print_with_color(observation, 'ERROR')
                traceback.print_exc()

        if not isinstance(observation, NullObservation):
            print_with_color(observation, 'OBSERVATION')

        self.add_history(action, observation)
        await self._run_callbacks(observation)

    async def _run_callbacks(self, event):
        if event is None:
            return
        for callback in self.callbacks:
            idx = self.callbacks.index(callback)
            try:
                callback(event)
            except Exception as e:
                logger.exception(f'Callback error: {e}, idx: {idx}')
        await asyncio.sleep(
            0.001
        )  # Give back control for a tick, so we can await in callbacks<|MERGE_RESOLUTION|>--- conflicted
+++ resolved
@@ -46,10 +46,7 @@
     config.get('DISABLE_COLOR').lower() == 'true'
 )
 MAX_ITERATIONS = config.get('MAX_ITERATIONS')
-<<<<<<< HEAD
-=======
 MAX_CHARS = config.get('MAX_CHARS')
->>>>>>> 53f95056
 
 
 def print_with_color(text: Any, print_type: str = 'INFO'):
@@ -82,10 +79,6 @@
     def __init__(
         self,
         agent: Agent,
-<<<<<<< HEAD
-=======
-        workdir: str,
->>>>>>> 53f95056
         sid: str = '',
         max_iterations: int = MAX_ITERATIONS,
         max_chars: int = MAX_CHARS,
@@ -95,14 +88,8 @@
         self.id = sid
         self.agent = agent
         self.max_iterations = max_iterations
-<<<<<<< HEAD
         self.command_manager = CommandManager(self.id, container_image)
-=======
         self.max_chars = max_chars
-        self.workdir = workdir
-        self.command_manager = CommandManager(
-            self.id, workdir, container_image)
->>>>>>> 53f95056
         self.callbacks = callbacks
 
     def update_state_for_step(self, i):
@@ -114,17 +101,11 @@
 
     def add_history(self, action: Action, observation: Observation):
         if not isinstance(action, Action):
-<<<<<<< HEAD
-            raise ValueError('action must be an instance of Action')
-        if not isinstance(observation, Observation):
-            raise ValueError('observation must be an instance of Observation')
-=======
             raise TypeError(
                 f'action must be an instance of Action, got {type(action).__name__} instead')
         if not isinstance(observation, Observation):
             raise TypeError(
                 f'observation must be an instance of Observation, got {type(observation).__name__} instead')
->>>>>>> 53f95056
         self.state.history.append((action, observation))
         self.state.updated_info.append((action, observation))
 
@@ -147,13 +128,9 @@
         print('\n\n==============', flush=True)
         print('STEP', i, flush=True)
         print_with_color(self.state.plan.main_goal, 'PLAN')
-<<<<<<< HEAD
-=======
-
         if self.state.num_of_chars > self.max_chars:
             raise MaxCharsExceedError(
                 self.state.num_of_chars, self.max_chars)
->>>>>>> 53f95056
 
         log_obs = self.command_manager.get_background_obs()
         for obs in log_obs:
@@ -167,25 +144,20 @@
         try:
             action = self.agent.step(self.state)
             if action is None:
-<<<<<<< HEAD
-                raise ValueError('Agent must return an action')
-=======
                 raise AgentNoActionError()
->>>>>>> 53f95056
             print_with_color(action, 'ACTION')
         except Exception as e:
             observation = AgentErrorObservation(str(e))
             print_with_color(observation, 'ERROR')
             traceback.print_exc()
-<<<<<<< HEAD
+            if isinstance(e, APIConnectionError):
+                time.sleep(3)
             # TODO Change to more robust error handling
             if (
                 'The api_key client option must be set' in observation.content
                 or 'Incorrect API key provided:' in observation.content
             ):
-=======
-            if isinstance(e, APIConnectionError):
-                time.sleep(3)
+                raise
 
             # raise specific exceptions that need to be handled outside
             # note: we are using AuthenticationError class from openai rather than
@@ -195,7 +167,6 @@
             #    errors. This means we have to catch individual authentication errors
             #    from different providers, and OpenAI is one of these.
             if isinstance(e, (AuthenticationError, AgentNoActionError)):
->>>>>>> 53f95056
                 raise
         self.update_state_after_step()
 
