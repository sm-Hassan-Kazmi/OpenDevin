import asyncio
import traceback
from typing import Optional, Type

from opendevin.controller.agent import Agent
from opendevin.controller.state.state import State
from opendevin.core.config import config
from opendevin.core.exceptions import (
    AgentLLMOutputError,
    AgentMalformedActionError,
    AgentNoActionError,
    MaxCharsExceedError,
)
from opendevin.core.logger import opendevin_logger as logger
from opendevin.core.schema import AgentState
from opendevin.events import EventSource, EventStream, EventStreamSubscriber
from opendevin.events.action import (
    Action,
    AddTaskAction,
    AgentDelegateAction,
    AgentFinishAction,
    AgentRejectAction,
    ChangeAgentStateAction,
    MessageAction,
    ModifyTaskAction,
    NullAction,
)
from opendevin.events.action.commands import CmdKillAction
from opendevin.events.event import Event
from opendevin.events.observation import (
    AgentDelegateObservation,
    AgentStateChangedObservation,
    CmdOutputObservation,
    ErrorObservation,
    NullObservation,
    Observation,
)
from opendevin.memory.history import ShortTermHistory

MAX_ITERATIONS = config.max_iterations
MAX_CHARS = config.llm.max_chars
MAX_BUDGET_PER_TASK = config.max_budget_per_task


class AgentController:
    id: str
    agent: Agent
    max_iterations: int
    event_stream: EventStream
    state: State
    agent_task: Optional[asyncio.Task] = None
    parent: 'AgentController | None' = None
    delegate: 'AgentController | None' = None
    _pending_action: Action | None = None

    def __init__(
        self,
        agent: Agent,
        event_stream: EventStream,
        sid: str = 'default',
        max_iterations: int = MAX_ITERATIONS,
        max_chars: int = MAX_CHARS,
        max_budget_per_task: float | None = MAX_BUDGET_PER_TASK,
        initial_state: State | None = None,
        is_delegate: bool = False,
    ):
        """Initializes a new instance of the AgentController class.

        Args:
            agent: The agent instance to control.
            event_stream: The event stream to publish events to.
            sid: The session ID of the agent.
            max_iterations: The maximum number of iterations the agent can run.
            max_chars: The maximum number of characters the agent can output.
            max_budget_per_task: The maximum budget (in USD) allowed per task, beyond which the agent will stop.
            initial_state: The initial state of the controller.
            is_delegate: Whether this controller is a delegate.
        """
        self._step_lock = asyncio.Lock()
        self.id = sid
        self.agent = agent
        self.max_chars = max_chars

        self.event_stream = event_stream
        self.event_stream.subscribe(
            EventStreamSubscriber.AGENT_CONTROLLER, self.on_event, append=is_delegate
        )

        # state from the previous session, state from a parent agent, or a fresh state
        self._set_initial_state(
            state=initial_state,
            max_iterations=max_iterations,
        )

        self.max_budget_per_task = max_budget_per_task
        if not is_delegate:
            self.agent_task = asyncio.create_task(self._start_step_loop())

    async def close(self):
        if self.agent_task is not None:
            self.agent_task.cancel()
        await self.set_agent_state_to(AgentState.STOPPED)
        self.event_stream.unsubscribe(EventStreamSubscriber.AGENT_CONTROLLER)

    def update_state_before_step(self):
        self.state.iteration += 1

    async def update_state_after_step(self):
        # update metrics especially for cost
        self.state.metrics = self.agent.llm.metrics
        if self.max_budget_per_task is not None:
            current_cost = self.state.metrics.accumulated_cost
            if current_cost > self.max_budget_per_task:
                await self.report_error(
                    f'Task budget exceeded. Current cost: {current_cost}, Max budget: {self.max_budget_per_task}'
                )
                await self.set_agent_state_to(AgentState.ERROR)

    async def report_error(self, message: str, exception: Exception | None = None):
        self.state.error = message
        if exception:
            self.state.error += f': {str(exception)}'
        self.event_stream.add_event(ErrorObservation(message), EventSource.AGENT)

    async def _start_step_loop(self):
        logger.info(f'[Agent Controller {self.id}] Starting step loop...')
        while True:
            try:
                await self._step()
            except asyncio.CancelledError:
                logger.info('AgentController task was cancelled')
                break
            except Exception as e:
                traceback.print_exc()
                logger.error(f'Error while running the agent: {e}')
                logger.error(traceback.format_exc())
                await self.report_error(
                    'There was an unexpected error while running the agent', exception=e
                )
                await self.set_agent_state_to(AgentState.ERROR)
                break

            await asyncio.sleep(0.1)

    async def on_event(self, event: Event):
        logger.debug(f'AgentController on_event: {event}')
        if isinstance(event, ChangeAgentStateAction):
            await self.set_agent_state_to(event.agent_state)  # type: ignore
        elif isinstance(event, MessageAction):
            if event.source == EventSource.USER:
                logger.info(event, extra={'msg_type': 'OBSERVATION'})
                if self.get_agent_state() != AgentState.RUNNING:
                    await self.set_agent_state_to(AgentState.RUNNING)
            elif event.source == EventSource.AGENT and event.wait_for_response:
                logger.info(event, extra={'msg_type': 'ACTION'})
                await self.set_agent_state_to(AgentState.AWAITING_USER_INPUT)
        elif isinstance(event, AgentDelegateAction):
            await self.start_delegate(event)
        elif isinstance(event, AddTaskAction):
            self.state.root_task.add_subtask(event.parent, event.goal, event.subtasks)
        elif isinstance(event, ModifyTaskAction):
            self.state.root_task.set_subtask_state(event.task_id, event.state)
        elif isinstance(event, AgentFinishAction):
            self.state.outputs = event.outputs  # type: ignore[attr-defined]
            await self.set_agent_state_to(AgentState.FINISHED)
        elif isinstance(event, AgentRejectAction):
            self.state.outputs = event.outputs  # type: ignore[attr-defined]
            await self.set_agent_state_to(AgentState.REJECTED)
        elif isinstance(event, Observation):
            if self._pending_action and self._pending_action.id == event.cause:
                self._pending_action = None
                logger.info(event, extra={'msg_type': 'OBSERVATION'})
            elif isinstance(event, CmdOutputObservation):
                logger.info(event, extra={'msg_type': 'OBSERVATION'})
            elif isinstance(event, AgentDelegateObservation):
                logger.info(event, extra={'msg_type': 'OBSERVATION'})
                self.state.history.on_event(event)

    def reset_task(self):
        self.agent.reset()

    async def set_agent_state_to(self, new_state: AgentState):
        logger.debug(
            f'[Agent Controller {self.id}] Setting agent({type(self.agent).__name__}) state from {self.state.agent_state} to {new_state}'
        )

        if new_state == self.state.agent_state:
            return

        self.state.agent_state = new_state
        if new_state == AgentState.STOPPED or new_state == AgentState.ERROR:
            self.reset_task()

        if new_state != AgentState.ERROR:
            self.state.error = None

        self.event_stream.add_event(
            AgentStateChangedObservation('', self.state.agent_state), EventSource.AGENT
        )

        if new_state == AgentState.INIT and self.state.resume_state:
            await self.set_agent_state_to(self.state.resume_state)
            self.state.resume_state = None

    def get_agent_state(self):
        """Returns the current state of the agent task."""
        return self.state.agent_state

    async def start_delegate(self, action: AgentDelegateAction):
        AgentCls: Type[Agent] = Agent.get_cls(action.agent)
        agent = AgentCls(llm=self.agent.llm)
        state = State(
            inputs=action.inputs or {},
            iteration=0,
            max_iterations=self.state.max_iterations,
            num_of_chars=self.state.num_of_chars,
            delegate_level=self.state.delegate_level + 1,
        )
        logger.info(f'[Agent Controller {self.id}]: start delegate')
        self.delegate = AgentController(
            sid=self.id + '-delegate',
            agent=agent,
            event_stream=self.event_stream,
            max_iterations=self.state.max_iterations,
            max_chars=self.max_chars,
            initial_state=state,
            is_delegate=True,
        )
        await self.delegate.set_agent_state_to(AgentState.RUNNING)

    async def _step(self):
        if self.get_agent_state() != AgentState.RUNNING:
            await asyncio.sleep(1)
            return

        if self._pending_action:
            logger.debug(
                f'[Agent Controller {self.id}] waiting for pending action: {self._pending_action}'
            )
            await asyncio.sleep(1)
            return

        if self.delegate is not None:
            logger.debug(f'[Agent Controller {self.id}] Delegate not none, awaiting...')
            assert self.delegate != self
            await self.delegate._step()
            logger.debug(f'[Agent Controller {self.id}] Delegate step done')
            assert self.delegate is not None
            delegate_state = self.delegate.get_agent_state()
            if delegate_state == AgentState.ERROR:
                # close the delegate upon error
                await self.delegate.close()
                await self.report_error('Delegator agent encounters an error')
                # propagate error state until an agent or user can handle it
                await self.set_agent_state_to(AgentState.ERROR)
                return
            delegate_done = delegate_state in (AgentState.FINISHED, AgentState.REJECTED)
            if delegate_done:
                logger.info(
                    f'[Agent Controller {self.id}] Delegate agent has finished execution'
                )
                # retrieve delegate result
                outputs = self.delegate.state.outputs if self.delegate.state else {}

                # close delegate controller: we must close the delegate controller before adding new events
                await self.delegate.close()

                # clean up delegate status
                self.delegate = None
                self.delegateAction = None

                # update delegate result observation
                obs: Observation = AgentDelegateObservation(outputs=outputs, content='')
                self.event_stream.add_event(obs, EventSource.AGENT)
            return

        if self.state.num_of_chars > self.max_chars:
            raise MaxCharsExceedError(self.state.num_of_chars, self.max_chars)

        logger.info(
            f'{type(self.agent).__name__} LEVEL {self.state.delegate_level} STEP {self.state.iteration}',
            extra={'msg_type': 'STEP'},
        )
        if self.state.iteration >= self.state.max_iterations:
            await self.report_error('Agent reached maximum number of iterations')
            await self.set_agent_state_to(AgentState.ERROR)
            return

        self.update_state_before_step()
        action: Action = NullAction()
        try:
            action = self.agent.step(self.state)
            if action is None:
                raise AgentNoActionError('No action was returned')
        except (
            AgentMalformedActionError,
            AgentNoActionError,
            AgentLLMOutputError,
        ) as e:
            await self.report_error(str(e))
            return

        logger.info(action, extra={'msg_type': 'ACTION'})
        await self.update_state_after_step()
        if action.runnable:
            self._pending_action = action

        if not isinstance(action, NullAction):
            self.event_stream.add_event(action, EventSource.AGENT)

        if self._is_stuck():
            await self.report_error('Agent got stuck in a loop')
            await self.set_agent_state_to(AgentState.ERROR)

    def get_state(self):
        return self.state

    def _set_initial_state(
        self,
        state: State | None = None,
        max_iterations: int = MAX_ITERATIONS,
    ):
        if state is None:
            self.state = State(inputs={}, max_iterations=max_iterations)
        else:
            self.state = state

        # initialize short term memory
        history = (
            ShortTermHistory()
            if state is None or not hasattr(state, 'history') or state.history is None
            else state.history
        )
        history.set_event_stream(self.event_stream)

        # if start_id was not set in State, we're starting fresh, at the top of the stream
        start_id = self.state.start_id
        if start_id == -1:
            start_id = self.event_stream.get_latest_event_id() + 1
<<<<<<< HEAD
            logger.debug(
                f'AgentController {self.id} starting from event {start_id}, after: {self.event_stream.get_latest_event() if self.event_stream.get_latest_event_id() > -1 else None}'
            )
=======
>>>>>>> bb280668
        else:
            logger.debug(f'AgentController {self.id} restoring from event {start_id}')
        self.state.start_id = start_id
        history.start_id = start_id
        self.state.history = history

    def _is_stuck(self):
        # check if delegate stuck
        if self.delegate and self.delegate._is_stuck():
            return True

        # filter out MessageAction with source='user' from history
        filtered_history = [
            event
            for event in self.state.history.get_events()
            if not (
                (isinstance(event, MessageAction) and event.source == EventSource.USER)
                or
                # there might be some NullAction or NullObservation in the history at least for now
                isinstance(event, NullAction)
                or isinstance(event, NullObservation)
            )
        ]

        # check if the last four actions or observations are too repetitive
        last_actions: list[Event] = []
        last_observations: list[Event] = []
        # retrieve the last four actions and observations starting from the end of history, wherever they are
        for event in reversed(filtered_history):
            if isinstance(event, Action) and len(last_actions) < 4:
                last_actions.append(event)
            elif isinstance(event, Observation) and len(last_observations) < 4:
                last_observations.append(event)

            if len(last_actions) == 4 and len(last_observations) == 4:
                break

        # are the last four actions the same?
        if len(last_actions) == 4 and all(
            self._eq_no_pid(last_actions[0], action) for action in last_actions
        ):
            # and the last four observations the same?
            if len(last_observations) == 4 and all(
                self._eq_no_pid(last_observations[0], observation)
                for observation in last_observations
            ):
                logger.warning('Action, Observation loop detected')
                return True
            # or, are the last four observations all errors?
            elif all(isinstance(obs, ErrorObservation) for obs in last_observations):
                logger.warning('Action, ErrorObservation loop detected')
                return True

        # check for repeated MessageActions with source=AGENT
        # see if the agent is engaged in a good old monologue, telling itself the same thing over and over
        agent_message_actions = [
            (i, event)
            for i, event in enumerate(filtered_history)
            if isinstance(event, MessageAction) and event.source == EventSource.AGENT
        ]

        # last three message actions will do for this check
        if len(agent_message_actions) >= 3:
            last_agent_message_actions = agent_message_actions[-3:]

            if all(
                self._eq_no_pid(last_agent_message_actions[0][1], action[1])
                for action in last_agent_message_actions
            ):
                # check if there are any observations between the repeated MessageActions
                # then it's not yet a loop, maybe it can recover
                start_index = last_agent_message_actions[0][0]
                end_index = last_agent_message_actions[-1][0]

                has_observation_between = False
                for event in filtered_history[start_index + 1 : end_index]:
                    if isinstance(event, Observation):
                        has_observation_between = True
                        break

                if not has_observation_between:
                    logger.warning('Repeated MessageAction with source=AGENT detected')
                    return True

        # check if the agent repeats the same (Action, Observation)
        # every other step in the last six steps
        last_six_actions: list[Event] = []
        last_six_observations: list[Event] = []

        # the end of history is most interesting
        for event in reversed(filtered_history):
            if isinstance(event, Action) and len(last_six_actions) < 6:
                last_six_actions.append(event)
            elif isinstance(event, Observation) and len(last_six_observations) < 6:
                last_six_observations.append(event)

            if len(last_six_actions) == 6 and len(last_six_observations) == 6:
                break

        # this pattern is every other step, like:
        # (action_1, obs_1), (action_2, obs_2), (action_1, obs_1), (action_2, obs_2),...
        if len(last_six_actions) == 6 and len(last_six_observations) == 6:
            actions_equal = (
                # action_0 == action_2 == action_4
                self._eq_no_pid(last_six_actions[0], last_six_actions[2])
                and self._eq_no_pid(last_six_actions[0], last_six_actions[4])
                # action_1 == action_3 == action_5
                and self._eq_no_pid(last_six_actions[1], last_six_actions[3])
                and self._eq_no_pid(last_six_actions[1], last_six_actions[5])
            )
            observations_equal = (
                # obs_0 == obs_2 == obs_4
                self._eq_no_pid(last_six_observations[0], last_six_observations[2])
                and self._eq_no_pid(last_six_observations[0], last_six_observations[4])
                # obs_1 == obs_3 == obs_5
                and self._eq_no_pid(last_six_observations[1], last_six_observations[3])
                and self._eq_no_pid(last_six_observations[1], last_six_observations[5])
            )

            if actions_equal and observations_equal:
                logger.warning('Action, Observation pattern detected')
                return True

        return False

    def __repr__(self):
        return (
            f'AgentController(id={self.id}, agent={self.agent!r}, '
            f'event_stream={self.event_stream!r}, '
            f'state={self.state!r}, agent_task={self.agent_task!r}, '
            f'delegate={self.delegate!r}, _pending_action={self._pending_action!r})'
        )

    def _eq_no_pid(self, obj1, obj2):
        if isinstance(obj1, CmdOutputObservation) and isinstance(
            obj2, CmdOutputObservation
        ):
            # for loop detection, ignore command_id, which is the pid
            return obj1.command == obj2.command and obj1.exit_code == obj2.exit_code
        elif isinstance(obj1, CmdKillAction) and isinstance(obj2, CmdKillAction):
            # for loop detection, ignore command_id, which is the pid
            return obj1.thought == obj2.thought
        else:
            # this is the default comparison
            return obj1 == obj2<|MERGE_RESOLUTION|>--- conflicted
+++ resolved
@@ -337,12 +337,6 @@
         start_id = self.state.start_id
         if start_id == -1:
             start_id = self.event_stream.get_latest_event_id() + 1
-<<<<<<< HEAD
-            logger.debug(
-                f'AgentController {self.id} starting from event {start_id}, after: {self.event_stream.get_latest_event() if self.event_stream.get_latest_event_id() > -1 else None}'
-            )
-=======
->>>>>>> bb280668
         else:
             logger.debug(f'AgentController {self.id} restoring from event {start_id}')
         self.state.start_id = start_id
