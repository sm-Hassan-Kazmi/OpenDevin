--- conflicted
+++ resolved
@@ -1,10 +1,6 @@
 import asyncio
-<<<<<<< HEAD
 import traceback
 from typing import Callable, List, Type
-=======
-from typing import Callable, List
->>>>>>> 8828d983
 
 
 from opendevin import config
