--- conflicted
+++ resolved
@@ -295,36 +295,31 @@
 
     def _is_stuck(self):
         if (
-                self.state is None
-                or self.state.history is None
-                or len(self.state.history) < 3
+            self.state is None
+            or self.state.history is None
+            or len(self.state.history) < 3
         ):
             return False
 
         # if the last three (Action, Observation) tuples are too repetitive
         # the agent got stuck in a loop
         if all(
-                [
-                    self.state.history[-i][0] == self.state.history[-3][0]
-                    for i in range(1, 3)
-                ]
+            [
+                self.state.history[-i][0] == self.state.history[-3][0]
+                for i in range(1, 3)
+            ]
         ):
             # it repeats same action, give it a chance, but not if:
             if all(
-                    isinstance(self.state.history[-i][1], NullObservation)
-                    for i in range(1, 4)
+                isinstance(self.state.history[-i][1], NullObservation)
+                for i in range(1, 4)
             ):
                 # same (Action, NullObservation): like 'think' the same thought over and over
                 logger.debug('Action, NullObservation loop detected')
                 return True
             elif all(
-<<<<<<< HEAD
-                    isinstance(self.state.history[-i][1], AgentErrorObservation)
-                    for i in range(1, 4)
-=======
                 isinstance(self.state.history[-i][1], ErrorObservation)
                 for i in range(1, 4)
->>>>>>> 4cc462cc
             ):
                 # (NullAction, ErrorObservation): errors coming from an exception
                 # (Action, ErrorObservation): the same action getting an error, even if not necessarily the same error
