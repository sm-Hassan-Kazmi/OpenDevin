--- conflicted
+++ resolved
@@ -139,13 +139,10 @@
             await self.event_stream.add_event(observation, EventSource.AGENT)
 
     async def _run(self):
-<<<<<<< HEAD
         if self.state is None:
             return
         self.finish_state = None
 
-=======
->>>>>>> 3d53d363
         if self._agent_state != AgentState.RUNNING:
             raise ValueError('Task is not in running state')
 
