import atexit
import concurrent.futures
import os
import sys
import time
import uuid
from collections import namedtuple
from typing import Dict, List, Tuple

import docker

from opendevin import config
from opendevin.logger import opendevin_logger as logger
from opendevin.sandbox.sandbox import Sandbox, BackgroundCommand
from opendevin.schema import ConfigType
from opendevin.exceptions import SandboxInvalidBackgroundCommandError

InputType = namedtuple('InputType', ['content'])
OutputType = namedtuple('OutputType', ['content'])

CONTAINER_IMAGE = config.get(ConfigType.SANDBOX_CONTAINER_IMAGE)
SANDBOX_WORKSPACE_DIR = '/workspace'

# FIXME: On some containers, the devin user doesn't have enough permission, e.g. to install packages
# How do we make this more flexible?
RUN_AS_DEVIN = config.get('RUN_AS_DEVIN').lower() != 'false'
USER_ID = 1000
if SANDBOX_USER_ID := config.get('SANDBOX_USER_ID'):
    USER_ID = int(SANDBOX_USER_ID)
elif hasattr(os, 'getuid'):
    USER_ID = os.getuid()


class DockerExecBox(Sandbox):
    instance_id: str
    container_image: str
    container_name_prefix = 'opendevin-sandbox-'
    container_name: str
    container: docker.models.containers.Container
    docker_client: docker.DockerClient

    cur_background_id = 0
    background_commands: Dict[int, BackgroundCommand] = {}

    def __init__(
            self,
            container_image: str | None = None,
            timeout: int = 120,
            sid: str | None = None,
    ):
        # Initialize docker client. Throws an exception if Docker is not reachable.
        try:
            self.docker_client = docker.from_env()
        except Exception as ex:
            logger.exception(
                'Please check Docker is running using `docker ps`.', exc_info=False)
            raise ex

        self.instance_id = sid if sid is not None else str(uuid.uuid4())

        # TODO: this timeout is actually essential - need a better way to set it
        # if it is too short, the container may still waiting for previous
        # command to finish (e.g. apt-get update)
        # if it is too long, the user may have to wait for a unnecessary long time
        self.timeout = timeout
        self.container_image = CONTAINER_IMAGE if container_image is None else container_image
        self.container_name = self.container_name_prefix + self.instance_id

        # always restart the container, cuz the initial be regarded as a new session
        self.restart_docker_container()

        if RUN_AS_DEVIN:
            self.setup_devin_user()
        atexit.register(self.close)

    def setup_devin_user(self):
<<<<<<< HEAD
        exit_code, logs = self.container.exec_run(
            [
                '/bin/bash',
                '-c',
                f'useradd --shell /bin/bash -u {USER_ID} -o -c "" -m devin',
            ],
            workdir=SANDBOX_WORKSPACE_DIR,
        )
=======
        cmds = [
            f'useradd --shell /bin/bash -u {USER_ID} -o -c "" -m devin',
            r"echo '%sudo ALL=(ALL) NOPASSWD:ALL' >> /etc/sudoers",
            'sudo adduser devin sudo',
        ]
        for cmd in cmds:
            exit_code, logs = self.container.exec_run(
                ['/bin/bash', '-c', cmd], workdir='/workspace'
            )
            if exit_code != 0:
                raise Exception(f'Failed to setup devin user: {logs}')
>>>>>>> 652507f4

    def get_exec_cmd(self, cmd: str) -> List[str]:
        if RUN_AS_DEVIN:
            return ['su', 'devin', '-c', cmd]
        else:
            return ['/bin/bash', '-c', cmd]

    def read_logs(self, id) -> str:
        if id not in self.background_commands:
            raise SandboxInvalidBackgroundCommandError()
        bg_cmd = self.background_commands[id]
        return bg_cmd.read_logs()

    def execute(self, cmd: str) -> Tuple[int, str]:
        # TODO: each execute is not stateful! We need to keep track of the current working directory
        def run_command(container, command):
            return container.exec_run(command, workdir=SANDBOX_WORKSPACE_DIR)

        # Use ThreadPoolExecutor to control command and set timeout
        with concurrent.futures.ThreadPoolExecutor() as executor:
            future = executor.submit(
                run_command, self.container, self.get_exec_cmd(cmd)
            )
            try:
                exit_code, logs = future.result(timeout=self.timeout)
            except concurrent.futures.TimeoutError:
                logger.exception(
                    'Command timed out, killing process...', exc_info=False)
                pid = self.get_pid(cmd)
                if pid is not None:
                    self.container.exec_run(
                        f'kill -9 {pid}', workdir=SANDBOX_WORKSPACE_DIR)
                return -1, f'Command: "{cmd}" timed out'
        return exit_code, logs.decode('utf-8')

    def execute_in_background(self, cmd: str) -> BackgroundCommand:
        result = self.container.exec_run(
            self.get_exec_cmd(cmd), socket=True, workdir=SANDBOX_WORKSPACE_DIR
        )
        result.output._sock.setblocking(0)
        pid = self.get_pid(cmd)
        bg_cmd = BackgroundCommand(self.cur_background_id, cmd, result, pid)
        self.background_commands[bg_cmd.id] = bg_cmd
        self.cur_background_id += 1
        return bg_cmd

    def get_pid(self, cmd):
        exec_result = self.container.exec_run('ps aux')
        processes = exec_result.output.decode('utf-8').splitlines()
        cmd = ' '.join(self.get_exec_cmd(cmd))

        for process in processes:
            if cmd in process:
                pid = process.split()[1]  # second column is the pid
                return pid
        return None

    def kill_background(self, id: int) -> BackgroundCommand:
        if id not in self.background_commands:
            raise SandboxInvalidBackgroundCommandError()
        bg_cmd = self.background_commands[id]
        if bg_cmd.pid is not None:
            self.container.exec_run(
                f'kill -9 {bg_cmd.pid}', workdir=SANDBOX_WORKSPACE_DIR)
        bg_cmd.result.output.close()
        self.background_commands.pop(id)
        return bg_cmd

    def stop_docker_container(self):
        try:
            container = self.docker_client.containers.get(self.container_name)
            container.stop()
            container.remove()
            elapsed = 0
            while container.status != 'exited':
                time.sleep(1)
                elapsed += 1
                if elapsed > self.timeout:
                    break
                container = self.docker_client.containers.get(
                    self.container_name)
        except docker.errors.NotFound:
            pass

    def is_container_running(self):
        try:
            container = self.docker_client.containers.get(self.container_name)
            if container.status == 'running':
                self.container = container
                return True
            return False
        except docker.errors.NotFound:
            return False

    def restart_docker_container(self):
        try:
            self.stop_docker_container()
            logger.info('Container stopped')
        except docker.errors.DockerException as e:
            logger.exception('Failed to stop container', exc_info=False)
            raise e

        try:
            # start the container
            mount_dir = config.get('WORKSPACE_MOUNT_PATH')
            self.container = self.docker_client.containers.run(
                self.container_image,
                command='tail -f /dev/null',
                network_mode='host',
                working_dir=SANDBOX_WORKSPACE_DIR,
                name=self.container_name,
                detach=True,
                volumes={mount_dir: {
                    'bind': SANDBOX_WORKSPACE_DIR, 'mode': 'rw'}},
            )
            logger.info('Container started')
        except Exception as ex:
            logger.exception('Failed to start container', exc_info=False)
            raise ex

        # wait for container to be ready
        elapsed = 0
        while self.container.status != 'running':
            if self.container.status == 'exited':
                logger.info('container exited')
                logger.info('container logs:')
                logger.info(self.container.logs())
                break
            time.sleep(1)
            elapsed += 1
            self.container = self.docker_client.containers.get(
                self.container_name)
            if elapsed > self.timeout:
                break
        if self.container.status != 'running':
            raise Exception('Failed to start container')

    # clean up the container, cannot do it in __del__ because the python interpreter is already shutting down
    def close(self):
        containers = self.docker_client.containers.list(all=True)
        for container in containers:
            try:
                if container.name.startswith(self.container_name_prefix):
                    container.remove(force=True)
            except docker.errors.NotFound:
                pass


if __name__ == '__main__':
    try:
        exec_box = DockerExecBox()
    except Exception as e:
        logger.exception('Failed to start Docker container: %s', e)
        sys.exit(1)

    logger.info(
        "Interactive Docker container started. Type 'exit' or use Ctrl+C to exit.")

    bg_cmd = exec_box.execute_in_background(
        "while true; do echo -n '.' && sleep 1; done"
    )

    sys.stdout.flush()
    try:
        while True:
            try:
                user_input = input('>>> ')
            except EOFError:
                logger.info('Exiting...')
                break
            if user_input.lower() == 'exit':
                logger.info('Exiting...')
                break
            if user_input.lower() == 'kill':
                exec_box.kill_background(bg_cmd.id)
                logger.info('Background process killed')
                continue
            exit_code, output = exec_box.execute(user_input)
            logger.info('exit code: %d', exit_code)
            logger.info(output)
            if bg_cmd.id in exec_box.background_commands:
                logs = exec_box.read_logs(bg_cmd.id)
                logger.info('background logs: %s', logs)
            sys.stdout.flush()
    except KeyboardInterrupt:
        logger.info('Exiting...')
    exec_box.close()<|MERGE_RESOLUTION|>--- conflicted
+++ resolved
@@ -74,16 +74,6 @@
         atexit.register(self.close)
 
     def setup_devin_user(self):
-<<<<<<< HEAD
-        exit_code, logs = self.container.exec_run(
-            [
-                '/bin/bash',
-                '-c',
-                f'useradd --shell /bin/bash -u {USER_ID} -o -c "" -m devin',
-            ],
-            workdir=SANDBOX_WORKSPACE_DIR,
-        )
-=======
         cmds = [
             f'useradd --shell /bin/bash -u {USER_ID} -o -c "" -m devin',
             r"echo '%sudo ALL=(ALL) NOPASSWD:ALL' >> /etc/sudoers",
@@ -91,11 +81,10 @@
         ]
         for cmd in cmds:
             exit_code, logs = self.container.exec_run(
-                ['/bin/bash', '-c', cmd], workdir='/workspace'
+                ['/bin/bash', '-c', cmd], workdir=SANDBOX_DIR
             )
             if exit_code != 0:
                 raise Exception(f'Failed to setup devin user: {logs}')
->>>>>>> 652507f4
 
     def get_exec_cmd(self, cmd: str) -> List[str]:
         if RUN_AS_DEVIN:
