import os
import sys
import uuid
import time
import select
import docker
from typing import Tuple, Dict, List
from collections import namedtuple
import atexit

InputType = namedtuple("InputType", ["content"])
OutputType = namedtuple("OutputType", ["content"])

DIRECTORY_REWRITE = os.getenv(
    "DIRECTORY_REWRITE", ""
)  # helpful for docker-in-docker scenarios
<<<<<<< HEAD
CONTAINER_IMAGE = os.getenv("SANDBOX_CONTAINER_IMAGE", "ghcr.io/opendevin/sandbox:v0.1")
=======
CONTAINER_IMAGE = os.getenv("SANDBOX_CONTAINER_IMAGE", "opendevin/sandbox:v0.1")
>>>>>>> 9b519079
# FIXME: On some containers, the devin user doesn't have enough permission, e.g. to install packages
# How do we make this more flexible?
RUN_AS_DEVIN = os.getenv("RUN_AS_DEVIN", "true").lower() != "false"
USER_ID = 1000
if os.getenv("SANDBOX_USER_ID") is not None:
    USER_ID = int(os.getenv("SANDBOX_USER_ID", ""))
elif hasattr(os, "getuid"):
    USER_ID = os.getuid()


class BackgroundCommand:
    def __init__(self, id: int, command: str, result):
        self.id = id
        self.command = command
        self.result = result

    def parse_docker_exec_output(self, logs: bytes) -> Tuple[bytes, bytes]:
        res = b""
        tail = b""
        i = 0
        while i < len(logs):
            prefix = logs[i : i + 8]
            if len(prefix) < 8:
                msg_type = prefix[0:1]
                if msg_type in [b"\x00", b"\x01", b"\x02", b"\x03"]:
                    tail = prefix
                break

            msg_type = prefix[0:1]
            padding = prefix[1:4]
            if (
                msg_type in [b"\x00", b"\x01", b"\x02", b"\x03"]
                and padding == b"\x00\x00\x00"
            ):
                msg_length = int.from_bytes(prefix[4:8])  # , byteorder='big'
                res += logs[i + 8 : i + 8 + msg_length]
                i += 8 + msg_length
            else:
                res += logs[i : i + 1]
                i += 1
        return res, tail

    def read_logs(self) -> str:
        # TODO: get an exit code if process is exited
        logs = b""
        last_remains = b""
        while True:
            ready_to_read, _, _ = select.select([self.result.output], [], [], 0.1)  # type: ignore[has-type]
            if ready_to_read:
                data = self.result.output.read(4096)  # type: ignore[has-type]
                if not data:
                    break
<<<<<<< HEAD
                # FIXME: we're occasionally seeing some escape characters like `\x02` and `\x00` in the logs...
                chunk = data.decode("utf-8")
=======
                chunk, last_remains = self.parse_docker_exec_output(last_remains + data)
>>>>>>> 9b519079
                logs += chunk
            else:
                break
        return (logs + last_remains).decode("utf-8")

    def kill(self):
        # FIXME: this doesn't actually kill the process!
        self.result.output.close()


class DockerInteractive:
    closed = False
    cur_background_id = 0
    background_commands: Dict[int, BackgroundCommand] = {}

    def __init__(
        self,
        workspace_dir: str | None = None,
        container_image: str | None = None,
        timeout: int = 120,
        id: str | None = None,
    ):
        if id is not None:
            self.instance_id = id
        else:
            self.instance_id = str(uuid.uuid4())
        if workspace_dir is not None:
            assert os.path.exists(
                workspace_dir
            ), f"Directory {workspace_dir} does not exist."
            # expand to absolute path
            self.workspace_dir = os.path.abspath(workspace_dir)
        else:
            self.workspace_dir = os.getcwd()
            print(f"workspace unspecified, using current directory: {workspace_dir}")
        if DIRECTORY_REWRITE != "":
            parts = DIRECTORY_REWRITE.split(":")
            self.workspace_dir = self.workspace_dir.replace(parts[0], parts[1])
            print("Rewriting workspace directory to:", self.workspace_dir)

        # TODO: this timeout is actually essential - need a better way to set it
        # if it is too short, the container may still waiting for previous
        # command to finish (e.g. apt-get update)
        # if it is too long, the user may have to wait for a unnecessary long time
        self.timeout: int = timeout

        if container_image is None:
            self.container_image = CONTAINER_IMAGE
        else:
            self.container_image = container_image

        self.container_name = f"sandbox-{self.instance_id}"

        self.restart_docker_container()
        if RUN_AS_DEVIN:
            self.setup_devin_user()
        atexit.register(self.cleanup)

    def setup_devin_user(self):
        exit_code, logs = self.container.exec_run(
            [
                "/bin/bash",
                "-c",
                f'useradd --shell /bin/bash -u {USER_ID} -o -c "" -m devin',
            ],
            workdir="/workspace",
        )

    def get_exec_cmd(self, cmd: str) -> List[str]:
        if RUN_AS_DEVIN:
            return ["su", "devin", "-c", cmd]
        else:
            return ["/bin/bash", "-c", cmd]

    def read_logs(self, id) -> str:
        if id not in self.background_commands:
            raise ValueError("Invalid background command id")
        bg_cmd = self.background_commands[id]
        return bg_cmd.read_logs()

    def execute(self, cmd: str) -> Tuple[int, str]:
        # TODO: each execute is not stateful! We need to keep track of the current working directory
        exit_code, logs = self.container.exec_run(
            self.get_exec_cmd(cmd), workdir="/workspace"
        )
        return exit_code, logs.decode("utf-8")

    def execute_in_background(self, cmd: str) -> BackgroundCommand:
        result = self.container.exec_run(
            self.get_exec_cmd(cmd), socket=True, workdir="/workspace"
        )
        result.output._sock.setblocking(0)
        bg_cmd = BackgroundCommand(self.cur_background_id, cmd, result)
        self.background_commands[bg_cmd.id] = bg_cmd
        self.cur_background_id += 1
        return bg_cmd

    def kill_background(self, id: int) -> BackgroundCommand:
        if id not in self.background_commands:
            raise ValueError("Invalid background command id")
        bg_cmd = self.background_commands[id]
        bg_cmd.kill()
        self.background_commands.pop(id)
        return bg_cmd

    def close(self):
        self.stop_docker_container()
        self.closed = True

    def stop_docker_container(self):
        docker_client = docker.from_env()
        try:
            container = docker_client.containers.get(self.container_name)
            container.stop()
            container.remove()
            elapsed = 0
            while container.status != "exited":
                time.sleep(1)
                elapsed += 1
                if elapsed > self.timeout:
                    break
                container = docker_client.containers.get(self.container_name)
        except docker.errors.NotFound:
            pass

    def restart_docker_container(self):
        self.stop_docker_container()
        docker_client = docker.from_env()
        try:
            self.container = docker_client.containers.run(
                self.container_image,
                command="tail -f /dev/null",
                network_mode="host",
                working_dir="/workspace",
                name=self.container_name,
                detach=True,
                volumes={self.workspace_dir: {"bind": "/workspace", "mode": "rw"}},
            )
        except Exception as e:
            print(f"Failed to start container: {e}")
            raise e

        # wait for container to be ready
        elapsed = 0
        while self.container.status != "running":
            if self.container.status == "exited":
                print("container exited")
                print("container logs:")
                print(self.container.logs())
                break
            time.sleep(1)
            elapsed += 1
            self.container = docker_client.containers.get(self.container_name)
            if elapsed > self.timeout:
                break
        if self.container.status != "running":
            raise Exception("Failed to start container")

    # clean up the container, cannot do it in __del__ because the python interpreter is already shutting down
    def cleanup(self):
        if self.closed:
            return
        self.container.remove(force=True)


if __name__ == "__main__":
    import argparse

    parser = argparse.ArgumentParser(description="Interactive Docker container")
    parser.add_argument(
        "-d",
        "--directory",
        type=str,
        default=None,
        help="The directory to mount as the workspace in the Docker container.",
    )
    args = parser.parse_args()

    docker_interactive = DockerInteractive(
        workspace_dir=args.directory,
    )
    print("Interactive Docker container started. Type 'exit' or use Ctrl+C to exit.")

    bg_cmd = docker_interactive.execute_in_background(
        "while true; do echo 'dot ' && sleep 1; done"
    )

    sys.stdout.flush()
    try:
        while True:
            try:
                user_input = input(">>> ")
            except EOFError:
                print("\nExiting...")
                break
            if user_input.lower() == "exit":
                print("Exiting...")
                break
            if user_input.lower() == "kill":
                docker_interactive.kill_background(bg_cmd.id)
                print("Background process killed")
                continue
            exit_code, output = docker_interactive.execute(user_input)
            print("exit code:", exit_code)
            print(output + "\n", end="")
            if bg_cmd.id in docker_interactive.background_commands:
                logs = docker_interactive.read_logs(bg_cmd.id)
                print("background logs:", logs, "\n")
            sys.stdout.flush()
    except KeyboardInterrupt:
        print("\nExiting...")
    docker_interactive.close()<|MERGE_RESOLUTION|>--- conflicted
+++ resolved
@@ -14,11 +14,7 @@
 DIRECTORY_REWRITE = os.getenv(
     "DIRECTORY_REWRITE", ""
 )  # helpful for docker-in-docker scenarios
-<<<<<<< HEAD
 CONTAINER_IMAGE = os.getenv("SANDBOX_CONTAINER_IMAGE", "ghcr.io/opendevin/sandbox:v0.1")
-=======
-CONTAINER_IMAGE = os.getenv("SANDBOX_CONTAINER_IMAGE", "opendevin/sandbox:v0.1")
->>>>>>> 9b519079
 # FIXME: On some containers, the devin user doesn't have enough permission, e.g. to install packages
 # How do we make this more flexible?
 RUN_AS_DEVIN = os.getenv("RUN_AS_DEVIN", "true").lower() != "false"
@@ -71,12 +67,7 @@
                 data = self.result.output.read(4096)  # type: ignore[has-type]
                 if not data:
                     break
-<<<<<<< HEAD
-                # FIXME: we're occasionally seeing some escape characters like `\x02` and `\x00` in the logs...
-                chunk = data.decode("utf-8")
-=======
                 chunk, last_remains = self.parse_docker_exec_output(last_remains + data)
->>>>>>> 9b519079
                 logs += chunk
             else:
                 break
