import atexit
import os
import select
import sys
import time
import uuid
<<<<<<< HEAD
=======
import platform
from pexpect import pxssh
>>>>>>> 6b7c5b09
from collections import namedtuple
from typing import Dict, List, Tuple, Union

import docker
from pexpect import pxssh

from opendevin import config
from opendevin.controller.command_executor import CommandExecutor
from opendevin.logging import opendevin_logger as logger
from opendevin.schema import ConfigType
from opendevin.utils import find_available_tcp_port

InputType = namedtuple('InputType', ['content'])
OutputType = namedtuple('OutputType', ['content'])

# helpful for docker-in-docker scenarios
DIRECTORY_REWRITE = config.get(ConfigType.DIRECTORY_REWRITE)
CONTAINER_IMAGE = config.get(ConfigType.SANDBOX_CONTAINER_IMAGE)

# FIXME: On some containers, the devin user doesn't have enough permission, e.g. to install packages
# How do we make this more flexible?
RUN_AS_DEVIN = config.get(ConfigType.RUN_AS_DEVIN).lower() != 'false'
USER_ID = 1000
if config.get_or_none('SANDBOX_USER_ID') is not None:
    USER_ID = int(config.get_or_default('SANDBOX_USER_ID', ''))
elif hasattr(os, 'getuid'):
    USER_ID = os.getuid()


class BackgroundCommand:
    def __init__(self, id: int, command: str, result, pid: int):
        self.id = id
        self.command = command
        self.result = result
        self.pid = pid

    def parse_docker_exec_output(self, logs: bytes) -> Tuple[bytes, bytes]:
        res = b''
        tail = b''
        i = 0
        byte_order = sys.byteorder
        while i < len(logs):
            prefix = logs[i: i + 8]
            if len(prefix) < 8:
                msg_type = prefix[0:1]
                if msg_type in [b'\x00', b'\x01', b'\x02', b'\x03']:
                    tail = prefix
                break

            msg_type = prefix[0:1]
            padding = prefix[1:4]
            if (
                    msg_type in [b'\x00', b'\x01', b'\x02', b'\x03']
                    and padding == b'\x00\x00\x00'
            ):
                msg_length = int.from_bytes(prefix[4:8], byteorder=byte_order)
                res += logs[i + 8: i + 8 + msg_length]
                i += 8 + msg_length
            else:
                res += logs[i: i + 1]
                i += 1
        return res, tail

    def read_logs(self) -> str:
        # TODO: get an exit code if process is exited
        logs = b''
        last_remains = b''
        while True:
            ready_to_read, _, _ = select.select(
                [self.result.output], [], [], 0.1)  # type: ignore[has-type]
            if ready_to_read:
                data = self.result.output.read(4096)  # type: ignore[has-type]
                if not data:
                    break
                chunk, last_remains = self.parse_docker_exec_output(
                    last_remains + data)
                logs += chunk
            else:
                break
        return (logs + last_remains).decode('utf-8', errors='replace')


class DockerInteractive(CommandExecutor):
    instance_id: str
    container_image: str
    container_name_prefix = 'sandbox-'
    container_name: str
    container: docker.models.containers.Container
    docker_client: docker.DockerClient

    _ssh_password: str
    _ssh_port: int

    cur_background_id = 0
    background_commands: Dict[int, BackgroundCommand] = {}
    timeout: int

    def __init__(
            self,
            workspace_dir: str | None = None,
            container_image: str | None = None,
            timeout: int = 120,
            sid: str | None = None,
    ):
        # Initialize docker client. Throws an exception if Docker is not reachable.
        try:
            self.docker_client = docker.from_env()
        except Exception as ex:
            logger.exception(
                'Please check Docker is running using `docker ps`.', exc_info=False)
            raise ex

        self.instance_id = sid if sid is not None else str(uuid.uuid4())
        if workspace_dir is not None:
            os.makedirs(workspace_dir, exist_ok=True)
            # expand to absolute path
            self.workspace_dir = os.path.abspath(workspace_dir)
        else:
            self.workspace_dir = os.getcwd()
            logger.info(
                'workspace unspecified, using current directory: %s', workspace_dir)
        if DIRECTORY_REWRITE != '':
            parts = DIRECTORY_REWRITE.split(':')
            self.workspace_dir = self.workspace_dir.replace(parts[0], parts[1])
            logger.info('Rewriting workspace directory to: %s',
                        self.workspace_dir)
        else:
            logger.info('Using workspace directory: %s', self.workspace_dir)

        # TODO: this timeout is actually essential - need a better way to set it
        # if it is too short, the container may still waiting for previous
        # command to finish (e.g. apt-get update)
        # if it is too long, the user may have to wait for a unnecessary long time
        self.timeout = timeout
        self.container_image = CONTAINER_IMAGE if container_image is None else container_image
        self.container_name = self.container_name_prefix + self.instance_id

        # set up random user password
        self._ssh_password = str(uuid.uuid4())
<<<<<<< HEAD
        self._ssh_port = find_available_tcp_port()

        # always restart the container, cuz the initial be regarded as a new session
        self.restart_docker_container()

        if RUN_AS_DEVIN:
            self.setup_devin_user()
            self.start_ssh_session()
        else:
            # TODO: implement ssh into root
            raise NotImplementedError(
                'Running as root is not supported at the moment.')
        atexit.register(self.close)
=======
        self.setup_user()
        self.start_ssh_session()
        atexit.register(self.cleanup)
>>>>>>> 6b7c5b09

    def setup_user(self):
        # Check if the opendevin user exists
        exit_code, logs = self.container.exec_run(
            ['/bin/bash', '-c', 'id -u opendevin'],
            workdir='/workspace',
        )
        if exit_code == 0:
            # User exists, delete it
            exit_code, logs = self.container.exec_run(
                ['/bin/bash', '-c', 'userdel -r opendevin'],
                workdir='/workspace',
            )
            if exit_code != 0:
                raise Exception(
                    f'Failed to remove opendevin user in sandbox: {logs}')

        # Create the opendevin user
        exit_code, logs = self.container.exec_run(
            ['/bin/bash', '-c',
             f'useradd -rm -d /home/opendevin -s /bin/bash -g root -G sudo -u {USER_ID} opendevin'],
            workdir='/workspace',
        )
        if exit_code != 0:
            raise Exception(
                f'Failed to create opendevin user in sandbox: {logs}')
        exit_code, logs = self.container.exec_run(
            ['/bin/bash', '-c',
             f"echo 'opendevin:{self._ssh_password}' | chpasswd"],
            workdir='/workspace',
        )
        if exit_code != 0:
            raise Exception(f'Failed to set password in sandbox: {logs}')

        if not RUN_AS_DEVIN:
            exit_code, logs = self.container.exec_run(
                # change password for root
                ['/bin/bash', '-c',
                    f"echo 'root:{self._ssh_password}' | chpasswd"],
                workdir='/workspace',
            )
            if exit_code != 0:
                raise Exception(
                    f'Failed to set password for root in sandbox: {logs}')
        exit_code, logs = self.container.exec_run(
            ['/bin/bash', '-c', "echo 'opendevin-sandbox' > /etc/hostname"],
            workdir='/workspace',
        )

    def start_ssh_session(self):
        # start ssh session at the background
        self.ssh = pxssh.pxssh()
        hostname = 'localhost'
<<<<<<< HEAD
        username = 'opendevin'
        self.ssh.login(hostname, username, self._ssh_password,
                       port=self._ssh_port)
=======
        if RUN_AS_DEVIN:
            username = 'opendevin'
        else:
            username = 'root'
        logger.info(
            f"Connecting to {username}@{hostname} via ssh. If you encounter any issues, you can try `ssh -v -p 2222 {username}@{hostname}` with the password '{self._ssh_password}' and report the issue on GitHub."
        )
        self.ssh.login(hostname, username, self._ssh_password, port=2222)
>>>>>>> 6b7c5b09

        # Fix: https://github.com/pexpect/pexpect/issues/669
        self.ssh.sendline("bind 'set enable-bracketed-paste off'")
        self.ssh.prompt()
        # cd to workspace
        self.ssh.sendline('cd /workspace')
        self.ssh.prompt()

    def get_exec_cmd(self, cmd: str) -> List[str]:
        if RUN_AS_DEVIN:
            return ['su', 'opendevin', '-c', cmd]
        else:
            return ['/bin/bash', '-c', cmd]

    def read_logs(self, id) -> str:
        if id not in self.background_commands:
            raise ValueError('Invalid background command id')
        bg_cmd = self.background_commands[id]
        return bg_cmd.read_logs()

    def execute(self, cmd: str) -> Tuple[int, str]:
        # use self.ssh
        self.ssh.sendline(cmd)
        success = self.ssh.prompt(timeout=self.timeout)
        if not success:
            logger.exception(
                'Command timed out, killing process...', exc_info=False)
            # send a SIGINT to the process
            self.ssh.sendintr()
            self.ssh.prompt()
            command_output = self.ssh.before.decode(
                'utf-8').lstrip(cmd).strip()
            return -1, f'Command: "{cmd}" timed out. Sending SIGINT to the process: {command_output}'
        command_output = self.ssh.before.decode('utf-8').lstrip(cmd).strip()

        # get the exit code
        self.ssh.sendline('echo $?')
        self.ssh.prompt()
        exit_code = self.ssh.before.decode('utf-8')
        # remove the echo $? itself
        exit_code = int(exit_code.lstrip('echo $?').strip())
        return exit_code, command_output

    def execute_in_background(self, cmd: str) -> BackgroundCommand:
        result = self.container.exec_run(
            self.get_exec_cmd(cmd), socket=True, workdir='/workspace'
        )
        result.output._sock.setblocking(0)
        pid = self.get_pid(cmd)
        bg_cmd = BackgroundCommand(self.cur_background_id, cmd, result, pid)
        self.background_commands[bg_cmd.id] = bg_cmd
        self.cur_background_id += 1
        return bg_cmd

    def get_pid(self, cmd):
        exec_result = self.container.exec_run('ps aux')
        processes = exec_result.output.decode('utf-8').splitlines()
        cmd = ' '.join(self.get_exec_cmd(cmd))

        for process in processes:
            if cmd in process:
                pid = process.split()[1]  # second column is the pid
                return pid
        return None

    def kill_background(self, id: int) -> BackgroundCommand:
        if id not in self.background_commands:
            raise ValueError('Invalid background command id')
        bg_cmd = self.background_commands[id]
        if bg_cmd.pid is not None:
            self.container.exec_run(
                f'kill -9 {bg_cmd.pid}', workdir='/workspace')
        bg_cmd.result.output.close()
        self.background_commands.pop(id)
        return bg_cmd

    def stop_docker_container(self):
        try:
            container = self.docker_client.containers.get(self.container_name)
            container.stop()
            container.remove()
            elapsed = 0
            while container.status != 'exited':
                time.sleep(1)
                elapsed += 1
                if elapsed > self.timeout:
                    break
                container = self.docker_client.containers.get(
                    self.container_name)
        except docker.errors.NotFound:
            pass

    def is_container_running(self):
        try:
            container = self.docker_client.containers.get(self.container_name)
            if container.status == 'running':
                self.container = container
                return True
            return False
        except docker.errors.NotFound:
            return False

    def restart_docker_container(self):
        try:
            self.stop_docker_container()
            logger.info('Container stopped')
        except docker.errors.DockerException as ex:
            logger.exception('Failed to stop container', exc_info=False)
            raise ex

        try:
<<<<<<< HEAD
=======
            # Initialize docker client. Throws an exception if Docker is not reachable.
            docker_client = docker.from_env()

            network_kwargs: Dict[str, Union[str, Dict[str, int]]] = {}
            if platform.system() == 'Linux':
                network_kwargs['network_mode'] = 'host'
            elif platform.system() == 'Darwin':
                # FIXME: This is a temporary workaround for Mac OS
                network_kwargs['ports'] = {'2222/tcp': 2222}
                logger.warning(
                    ('Using port forwarding for Mac OS. '
                     'Server started by OpenDevin will not be accessible from the host machine at the moment. '
                     'See https://github.com/OpenDevin/OpenDevin/issues/897 for more information.'
                     )
                )

>>>>>>> 6b7c5b09
            # start the container
            self.container = self.docker_client.containers.run(
                self.container_image,
<<<<<<< HEAD
                # only allow connections from localhost
                command="/usr/sbin/sshd -D -p 2222 -o 'ListenAddress=0.0.0.0'",
                ports={'2222/tcp': self._ssh_port},
=======
                # allow root login
                command="/usr/sbin/sshd -D -p 2222 -o 'PermitRootLogin=yes'",
                **network_kwargs,
>>>>>>> 6b7c5b09
                working_dir='/workspace',
                name=self.container_name,
                hostname='opendevin_sandbox',
                detach=True,
                volumes={self.workspace_dir: {
                    'bind': '/workspace', 'mode': 'rw'}},
            )
            logger.info('Container started')
        except Exception as ex:
            logger.exception('Failed to start container', exc_info=False)
            raise ex

        # wait for container to be ready
        elapsed = 0
        while self.container.status != 'running':
            if self.container.status == 'exited':
                logger.info('container exited')
                logger.info('container logs:')
                logger.info(self.container.logs())
                break
            time.sleep(1)
            elapsed += 1
<<<<<<< HEAD
            self.container = self.docker_client.containers.get(
                self.container_name)
=======
            self.container = docker_client.containers.get(self.container_name)
            logger.info(
                f'waiting for container to start: {elapsed}, container status: {self.container.status}')
>>>>>>> 6b7c5b09
            if elapsed > self.timeout:
                break
        if self.container.status != 'running':
            raise Exception('Failed to start container')

    # clean up the container, cannot do it in __del__ because the python interpreter is already shutting down
    def close(self):
        containers = self.docker_client.containers.list(all=True)
        for container in containers:
            try:
                if container.name.startswith(self.container_name_prefix):
                    container.remove(force=True)
            except docker.errors.NotFound:
                pass


if __name__ == '__main__':
    import argparse

    parser = argparse.ArgumentParser(
        description='Interactive Docker container')
    parser.add_argument(
        '-d',
        '--directory',
        type=str,
        default=None,
        help='The directory to mount as the workspace in the Docker container.',
    )
    args = parser.parse_args()

    try:
        docker_interactive = DockerInteractive(
            workspace_dir=args.directory,
        )
    except Exception as e:
        logger.exception('Failed to start Docker container: %s', e)
        sys.exit(1)

    logger.info(
        "Interactive Docker container started. Type 'exit' or use Ctrl+C to exit.")

    bg_cmd = docker_interactive.execute_in_background(
        "while true; do echo 'dot ' && sleep 1; done"
    )

    sys.stdout.flush()
    try:
        while True:
            try:
                user_input = input('>>> ')
            except EOFError:
                logger.info('Exiting...')
                break
            if user_input.lower() == 'exit':
                logger.info('Exiting...')
                break
            if user_input.lower() == 'kill':
                docker_interactive.kill_background(bg_cmd.id)
                logger.info('Background process killed')
                continue
            exit_code, output = docker_interactive.execute(user_input)
            logger.info('exit code: %d', exit_code)
            logger.info(output)
            if bg_cmd.id in docker_interactive.background_commands:
                logs = docker_interactive.read_logs(bg_cmd.id)
                logger.info('background logs: %s', logs)
            sys.stdout.flush()
    except KeyboardInterrupt:
        logger.info('Exiting...')
    docker_interactive.close()<|MERGE_RESOLUTION|>--- conflicted
+++ resolved
@@ -1,14 +1,10 @@
 import atexit
 import os
+import platform
 import select
 import sys
 import time
 import uuid
-<<<<<<< HEAD
-=======
-import platform
-from pexpect import pxssh
->>>>>>> 6b7c5b09
 from collections import namedtuple
 from typing import Dict, List, Tuple, Union
 
@@ -148,25 +144,14 @@
 
         # set up random user password
         self._ssh_password = str(uuid.uuid4())
-<<<<<<< HEAD
         self._ssh_port = find_available_tcp_port()
 
         # always restart the container, cuz the initial be regarded as a new session
         self.restart_docker_container()
 
-        if RUN_AS_DEVIN:
-            self.setup_devin_user()
-            self.start_ssh_session()
-        else:
-            # TODO: implement ssh into root
-            raise NotImplementedError(
-                'Running as root is not supported at the moment.')
-        atexit.register(self.close)
-=======
         self.setup_user()
         self.start_ssh_session()
-        atexit.register(self.cleanup)
->>>>>>> 6b7c5b09
+        atexit.register(self.close)
 
     def setup_user(self):
         # Check if the opendevin user exists
@@ -205,7 +190,7 @@
             exit_code, logs = self.container.exec_run(
                 # change password for root
                 ['/bin/bash', '-c',
-                    f"echo 'root:{self._ssh_password}' | chpasswd"],
+                 f"echo 'root:{self._ssh_password}' | chpasswd"],
                 workdir='/workspace',
             )
             if exit_code != 0:
@@ -220,20 +205,17 @@
         # start ssh session at the background
         self.ssh = pxssh.pxssh()
         hostname = 'localhost'
-<<<<<<< HEAD
-        username = 'opendevin'
-        self.ssh.login(hostname, username, self._ssh_password,
-                       port=self._ssh_port)
-=======
         if RUN_AS_DEVIN:
             username = 'opendevin'
         else:
             username = 'root'
         logger.info(
-            f"Connecting to {username}@{hostname} via ssh. If you encounter any issues, you can try `ssh -v -p 2222 {username}@{hostname}` with the password '{self._ssh_password}' and report the issue on GitHub."
-        )
-        self.ssh.login(hostname, username, self._ssh_password, port=2222)
->>>>>>> 6b7c5b09
+            f"Connecting to {username}@{hostname} via ssh. If you encounter any issues, you can try `ssh -v -p " +
+            f"{self._ssh_port} {username}@{hostname}` with the password '{self._ssh_password}' " +
+            'and report the issue on GitHub.'
+        )
+        self.ssh.login(hostname, username, self._ssh_password,
+                       port=self._ssh_port)
 
         # Fix: https://github.com/pexpect/pexpect/issues/669
         self.ssh.sendline("bind 'set enable-bracketed-paste off'")
@@ -345,17 +327,12 @@
             raise ex
 
         try:
-<<<<<<< HEAD
-=======
-            # Initialize docker client. Throws an exception if Docker is not reachable.
-            docker_client = docker.from_env()
-
             network_kwargs: Dict[str, Union[str, Dict[str, int]]] = {}
             if platform.system() == 'Linux':
                 network_kwargs['network_mode'] = 'host'
             elif platform.system() == 'Darwin':
                 # FIXME: This is a temporary workaround for Mac OS
-                network_kwargs['ports'] = {'2222/tcp': 2222}
+                network_kwargs['ports'] = {'2222/tcp': self._ssh_port}
                 logger.warning(
                     ('Using port forwarding for Mac OS. '
                      'Server started by OpenDevin will not be accessible from the host machine at the moment. '
@@ -363,19 +340,12 @@
                      )
                 )
 
->>>>>>> 6b7c5b09
             # start the container
             self.container = self.docker_client.containers.run(
                 self.container_image,
-<<<<<<< HEAD
-                # only allow connections from localhost
-                command="/usr/sbin/sshd -D -p 2222 -o 'ListenAddress=0.0.0.0'",
-                ports={'2222/tcp': self._ssh_port},
-=======
                 # allow root login
                 command="/usr/sbin/sshd -D -p 2222 -o 'PermitRootLogin=yes'",
                 **network_kwargs,
->>>>>>> 6b7c5b09
                 working_dir='/workspace',
                 name=self.container_name,
                 hostname='opendevin_sandbox',
@@ -398,14 +368,10 @@
                 break
             time.sleep(1)
             elapsed += 1
-<<<<<<< HEAD
             self.container = self.docker_client.containers.get(
                 self.container_name)
-=======
-            self.container = docker_client.containers.get(self.container_name)
             logger.info(
                 f'waiting for container to start: {elapsed}, container status: {self.container.status}')
->>>>>>> 6b7c5b09
             if elapsed > self.timeout:
                 break
         if self.container.status != 'running':
