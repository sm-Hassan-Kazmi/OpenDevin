import logging
import os
import sys
import traceback
from datetime import datetime
from typing import Literal, Mapping

from termcolor import colored

from opendevin.core.config import config

<<<<<<< HEAD
DISABLE_COLOR_PRINTING = config.disable_color
=======
DISABLE_COLOR_PRINTING = config.get(ConfigType.DISABLE_COLOR)
>>>>>>> 73693ba4

ColorType = Literal[
    'red',
    'green',
    'yellow',
    'blue',
    'magenta',
    'cyan',
    'light_grey',
    'dark_grey',
    'light_red',
    'light_green',
    'light_yellow',
    'light_blue',
    'light_magenta',
    'light_cyan',
    'white',
]

LOG_COLORS: Mapping[str, ColorType] = {
    'BACKGROUND LOG': 'blue',
    'ACTION': 'green',
    'OBSERVATION': 'yellow',
    'INFO': 'cyan',
    'ERROR': 'red',
    'PLAN': 'light_magenta',
}


class ColoredFormatter(logging.Formatter):
    def format(self, record):
        msg_type = record.__dict__.get('msg_type', None)
        if msg_type in LOG_COLORS and not DISABLE_COLOR_PRINTING:
            msg_type_color = colored(msg_type, LOG_COLORS[msg_type])
            msg = colored(record.msg, LOG_COLORS[msg_type])
            time_str = colored(
                self.formatTime(record, self.datefmt), LOG_COLORS[msg_type]
            )
            name_str = colored(record.name, 'cyan')
            level_str = colored(record.levelname, 'yellow')
            if msg_type in ['ERROR', 'INFO']:
                return f'{time_str} - {name_str}:{level_str}: {record.filename}:{record.lineno}\n{msg_type_color}\n{msg}'
            return f'{time_str} - {msg_type_color}\n{msg}'
        elif msg_type == 'STEP':
            msg = '\n\n==============\n' + record.msg + '\n'
            return f'{msg}'
        return super().format(record)


console_formatter = ColoredFormatter(
    '\033[92m%(asctime)s - %(name)s:%(levelname)s\033[0m: %(filename)s:%(lineno)s - %(message)s',
    datefmt='%H:%M:%S',
)

file_formatter = logging.Formatter(
    '%(asctime)s - %(name)s:%(levelname)s: %(filename)s:%(lineno)s - %(message)s',
    datefmt='%H:%M:%S',
)
llm_formatter = logging.Formatter('%(message)s')


def get_console_handler():
    """
    Returns a console handler for logging.
    """
    console_handler = logging.StreamHandler()
    console_handler.setLevel(logging.INFO)
    console_handler.setFormatter(console_formatter)
    return console_handler


def get_file_handler():
    """
    Returns a file handler for logging.
    """
    log_dir = os.path.join(os.getcwd(), 'logs')
    os.makedirs(log_dir, exist_ok=True)
    timestamp = datetime.now().strftime('%Y-%m-%d')
    file_name = f'opendevin_{timestamp}.log'
    file_handler = logging.FileHandler(os.path.join(log_dir, file_name))
    if config.get(ConfigType.DEBUG):
        file_handler.setLevel(logging.DEBUG)
    file_handler.setFormatter(file_formatter)
    return file_handler


# Set up logging
logging.basicConfig(level=logging.ERROR)


def log_uncaught_exceptions(ex_cls, ex, tb):
    """
    Logs uncaught exceptions along with the traceback.

    Args:
        ex_cls (type): The type of the exception.
        ex (Exception): The exception instance.
        tb (traceback): The traceback object.

    Returns:
        None
    """
    logging.error(''.join(traceback.format_tb(tb)))
    logging.error('{0}: {1}'.format(ex_cls, ex))


sys.excepthook = log_uncaught_exceptions

opendevin_logger = logging.getLogger('opendevin')
opendevin_logger.setLevel(logging.INFO)
opendevin_logger.addHandler(get_file_handler())
opendevin_logger.addHandler(get_console_handler())
opendevin_logger.propagate = False
opendevin_logger.debug('Logging initialized')
opendevin_logger.debug(
    'Logging to %s', os.path.join(os.getcwd(), 'logs', 'opendevin.log')
)

# Exclude LiteLLM from logging output
logging.getLogger('LiteLLM').disabled = True
logging.getLogger('LiteLLM Router').disabled = True
logging.getLogger('LiteLLM Proxy').disabled = True


class LlmFileHandler(logging.FileHandler):
    """
    # LLM prompt and response logging
    """

    def __init__(self, filename, mode='a', encoding='utf-8', delay=False):
        """
        Initializes an instance of LlmFileHandler.

        Args:
            filename (str): The name of the log file.
            mode (str, optional): The file mode. Defaults to 'a'.
            encoding (str, optional): The file encoding. Defaults to None.
            delay (bool, optional): Whether to delay file opening. Defaults to False.
        """
        self.filename = filename
        self.message_counter = 1
        self.session = datetime.now().strftime('%y-%m-%d_%H-%M')
        self.log_directory = os.path.join(os.getcwd(), 'logs', 'llm', self.session)
        os.makedirs(self.log_directory, exist_ok=True)
        filename = f'{self.filename}_{self.message_counter:03}.log'
        self.baseFilename = os.path.join(self.log_directory, filename)
        super().__init__(self.baseFilename, mode, encoding, delay)

    def emit(self, record):
        """
        Emits a log record.

        Args:
            record (logging.LogRecord): The log record to emit.
        """
        filename = f'{self.filename}_{self.message_counter:03}.log'
        self.baseFilename = os.path.join(self.log_directory, filename)
        self.stream = self._open()
        super().emit(record)
        self.stream.close
        opendevin_logger.debug('Logging to %s', self.baseFilename)
        self.message_counter += 1


def get_llm_prompt_file_handler():
    """
    Returns a file handler for LLM prompt logging.
    """
    llm_prompt_file_handler = LlmFileHandler('prompt', delay=True)
    llm_prompt_file_handler.setFormatter(llm_formatter)
    llm_prompt_file_handler.setLevel(logging.DEBUG)
    return llm_prompt_file_handler


def get_llm_response_file_handler():
    """
    Returns a file handler for LLM response logging.
    """
    llm_response_file_handler = LlmFileHandler('response', delay=True)
    llm_response_file_handler.setFormatter(llm_formatter)
    llm_response_file_handler.setLevel(logging.DEBUG)
    return llm_response_file_handler


llm_prompt_logger = logging.getLogger('prompt')
llm_prompt_logger.propagate = False
if config.get(ConfigType.DEBUG):
    llm_prompt_logger.setLevel(logging.DEBUG)
llm_prompt_logger.addHandler(get_llm_prompt_file_handler())

llm_response_logger = logging.getLogger('response')
llm_response_logger.propagate = False
if config.get(ConfigType.DEBUG):
    llm_response_logger.setLevel(logging.DEBUG)
llm_response_logger.addHandler(get_llm_response_file_handler())<|MERGE_RESOLUTION|>--- conflicted
+++ resolved
@@ -9,11 +9,7 @@
 
 from opendevin.core.config import config
 
-<<<<<<< HEAD
 DISABLE_COLOR_PRINTING = config.disable_color
-=======
-DISABLE_COLOR_PRINTING = config.get(ConfigType.DISABLE_COLOR)
->>>>>>> 73693ba4
 
 ColorType = Literal[
     'red',
@@ -94,7 +90,7 @@
     timestamp = datetime.now().strftime('%Y-%m-%d')
     file_name = f'opendevin_{timestamp}.log'
     file_handler = logging.FileHandler(os.path.join(log_dir, file_name))
-    if config.get(ConfigType.DEBUG):
+    if config.debug:
         file_handler.setLevel(logging.DEBUG)
     file_handler.setFormatter(file_formatter)
     return file_handler
@@ -200,12 +196,12 @@
 
 llm_prompt_logger = logging.getLogger('prompt')
 llm_prompt_logger.propagate = False
-if config.get(ConfigType.DEBUG):
+if config.debug:
     llm_prompt_logger.setLevel(logging.DEBUG)
 llm_prompt_logger.addHandler(get_llm_prompt_file_handler())
 
 llm_response_logger = logging.getLogger('response')
 llm_response_logger.propagate = False
-if config.get(ConfigType.DEBUG):
+if config.debug:
     llm_response_logger.setLevel(logging.DEBUG)
 llm_response_logger.addHandler(get_llm_response_file_handler())