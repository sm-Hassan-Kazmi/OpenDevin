--- conflicted
+++ resolved
@@ -26,22 +26,16 @@
     return sys.stdin.read()
 
 
-<<<<<<< HEAD
 async def main(
     task_str: str = '',
     fake_user_response_fn: Optional[Callable[[Optional[State]], str]] = None,
 ) -> Optional[State]:
     """Main coroutine to run the agent controller with task input flexibility.
+    It's only used when you launch opendevin backend directly via cmdline.
 
     Args:
         task_str: The task to run.
         fake_user_response_fn: A optional function that receives the current state (could be None) and returns a fake user response.
-=======
-async def main(task_str: str = '') -> None:
-    """
-    Main coroutine to run the agent controller with task input flexibility.
-    It's only used when you launch opendevin backend directly via cmdline.
->>>>>>> 00c0edae
     """
 
     # Determine the task source
@@ -113,12 +107,8 @@
     ]:
         await asyncio.sleep(1)  # Give back control for a tick, so the agent can run
 
-<<<<<<< HEAD
-    # return finish state
-    return controller.finish_state
-=======
-    await controller.close()
->>>>>>> 00c0edae
+    finish_state = await controller.close()
+    return finish_state
 
 
 if __name__ == '__main__':
