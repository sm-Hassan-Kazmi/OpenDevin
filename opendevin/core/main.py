--- conflicted
+++ resolved
@@ -25,11 +25,7 @@
     return sys.stdin.read()
 
 
-<<<<<<< HEAD
-async def main(task_str: str = '', exit_on_confirm=False) -> None:
-=======
 async def main(task_str: str = '', exit_on_message: bool = False) -> None:
->>>>>>> e28b3ef9
     """
     Main coroutine to run the agent controller with task input flexibility.
     It's only used when you launch opendevin backend directly via cmdline.
@@ -89,11 +85,7 @@
         if isinstance(event, AgentStateChangedObservation):
             if event.agent_state == AgentState.AWAITING_USER_INPUT:
                 action = MessageAction(content='/exit')
-<<<<<<< HEAD
-                if not exit_on_confirm:
-=======
                 if not exit_on_message:
->>>>>>> e28b3ef9
                     message = input('Request user input >> ')
                     action = MessageAction(content=message)
                 await event_stream.add_event(action, EventSource.USER)
