import subprocess
import select
from typing import List

from opendevin.lib.event import Event
from opendevin.sandbox.sandbox import DockerInteractive

class BackgroundCommand:
    def __init__(self, id: int, command: str, dir: str):
        self.command = command
        self.id = id
<<<<<<< HEAD
        self.process = process

    def _get_log_from_stream(self, stream):
        logs = ""
        while True:
            readable, _, _ = select.select([stream], [], [], .1)
            if not readable:
                break
            next = stream.readline()
            if next == '':
                break
            logs += next
        if logs == "":
            return
        return logs
=======
        self.shell = DockerInteractive(id=str(id), workspace_dir=dir)
        self.shell.execute_in_background(command)
>>>>>>> e5a28cba

    def get_logs(self):
        # TODO: get an exit code if process is exited
        return self.shell.read_logs()

class CommandManager:
    def __init__(self, dir):
        self.cur_id = 0
        self.directory = dir
        self.background_commands = {}
        self.shell = DockerInteractive(id="default", workspace_dir=dir)

    def run_command(self, command: str, background=False) -> str:
        if background:
            return self.run_background(command)
        else:
            return self.run_immediately(command)

    def run_immediately(self, command: str) -> str:
        exit_code, output = self.shell.execute(command)
        if exit_code != 0:
            raise ValueError('Command failed with exit code ' + str(exit_code) + ': ' + output)
        return output

    def run_background(self, command: str) -> str:
        bg_cmd = BackgroundCommand(self.cur_id, command, self.directory)
        self.cur_id += 1
        self.background_commands[bg_cmd.id] = bg_cmd
        return "Background command started. To stop it, send a `kill` action with id " + str(bg_cmd.id)

    def kill_command(self, id: int):
        # TODO: get log events before killing
        self.background_commands[id].shell.close()
        del self.background_commands[id]

    def get_background_events(self) -> List[Event]:
        events = []
        for id, cmd in self.background_commands.items():
<<<<<<< HEAD
            stdout, stderr, exit_code = cmd.get_logs()
            if stdout is not None:
                events.append(Event('output', {
                    'output': stdout,
                    'stream': 'stdout',
                    'id': id,
                    'command': cmd.command,
                }))
            if stderr is not None:
                events.append(Event('output', {
                    'output': stderr,
                    'stream': 'stderr',
                    'id': id,
                    'command': cmd.command,
                }))
            if exit_code is not None:
                events.append(Event('output', {
                    'exit_code': exit_code,
                    # TODO: undefined name 'idx'
                    # 'output': 'Background command %d exited with code %d' % (idx, exit_code),
                    'id': id,
                    'command': cmd.command,
                }))
                del self.background_commands[id]
=======
            output = cmd.get_logs()
            events.append(Event('output', {
                'output': output,
                'id': id,
                'command': cmd.command,
            }))
>>>>>>> e5a28cba
        return events<|MERGE_RESOLUTION|>--- conflicted
+++ resolved
@@ -1,5 +1,3 @@
-import subprocess
-import select
 from typing import List
 
 from opendevin.lib.event import Event
@@ -9,26 +7,8 @@
     def __init__(self, id: int, command: str, dir: str):
         self.command = command
         self.id = id
-<<<<<<< HEAD
-        self.process = process
-
-    def _get_log_from_stream(self, stream):
-        logs = ""
-        while True:
-            readable, _, _ = select.select([stream], [], [], .1)
-            if not readable:
-                break
-            next = stream.readline()
-            if next == '':
-                break
-            logs += next
-        if logs == "":
-            return
-        return logs
-=======
         self.shell = DockerInteractive(id=str(id), workspace_dir=dir)
         self.shell.execute_in_background(command)
->>>>>>> e5a28cba
 
     def get_logs(self):
         # TODO: get an exit code if process is exited
@@ -67,37 +47,10 @@
     def get_background_events(self) -> List[Event]:
         events = []
         for id, cmd in self.background_commands.items():
-<<<<<<< HEAD
-            stdout, stderr, exit_code = cmd.get_logs()
-            if stdout is not None:
-                events.append(Event('output', {
-                    'output': stdout,
-                    'stream': 'stdout',
-                    'id': id,
-                    'command': cmd.command,
-                }))
-            if stderr is not None:
-                events.append(Event('output', {
-                    'output': stderr,
-                    'stream': 'stderr',
-                    'id': id,
-                    'command': cmd.command,
-                }))
-            if exit_code is not None:
-                events.append(Event('output', {
-                    'exit_code': exit_code,
-                    # TODO: undefined name 'idx'
-                    # 'output': 'Background command %d exited with code %d' % (idx, exit_code),
-                    'id': id,
-                    'command': cmd.command,
-                }))
-                del self.background_commands[id]
-=======
             output = cmd.get_logs()
             events.append(Event('output', {
                 'output': output,
                 'id': id,
                 'command': cmd.command,
             }))
->>>>>>> e5a28cba
         return events