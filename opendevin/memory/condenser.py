--- conflicted
+++ resolved
@@ -80,11 +80,7 @@
             # like AgentDelegateAction or AgentFinishAction
             if not self._is_summarizable(event):
                 if chunk and len(chunk) > 1:
-<<<<<<< HEAD
                     # we've just gathered a chunk to summarize, more than one event
-=======
-                    # we've just gathered a chunk to summarize
->>>>>>> b9964405
                     summary_action = self._summarize_chunk(chunk)
 
                     # mypy is happy with assert, and in fact it cannot/should not be None
