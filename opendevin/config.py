import os
import argparse
import toml
import pathlib
import platform
from dotenv import load_dotenv

from opendevin.schema import ConfigType
import logging

logger = logging.getLogger(__name__)

load_dotenv()

DEFAULT_CONFIG: dict = {
    ConfigType.LLM_API_KEY: None,
    ConfigType.LLM_BASE_URL: None,
    ConfigType.WORKSPACE_BASE: os.getcwd(),
    ConfigType.WORKSPACE_MOUNT_PATH: None,
    ConfigType.WORKSPACE_MOUNT_PATH_IN_SANDBOX: '/workspace',
    ConfigType.WORKSPACE_MOUNT_REWRITE: None,
    ConfigType.CACHE_DIR: os.path.join(os.path.dirname(os.path.abspath(__file__)), '.cache'),
    ConfigType.LLM_MODEL: 'gpt-3.5-turbo-1106',
    ConfigType.SANDBOX_CONTAINER_IMAGE: 'ghcr.io/opendevin/sandbox',
    ConfigType.RUN_AS_DEVIN: 'true',
    ConfigType.LLM_EMBEDDING_MODEL: 'local',
    ConfigType.LLM_EMBEDDING_DEPLOYMENT_NAME: None,
    ConfigType.LLM_API_VERSION: None,
    ConfigType.LLM_NUM_RETRIES: 5,
    ConfigType.LLM_RETRY_MIN_WAIT: 3,
    ConfigType.LLM_RETRY_MAX_WAIT: 60,
    ConfigType.MAX_ITERATIONS: 100,
    # GPT-4 pricing is $10 per 1M input tokens. Since tokenization happens on LLM side,
    # we cannot easily count number of tokens, but we can count characters.
    # Assuming 5 characters per token, 5 million is a reasonable default limit.
    ConfigType.MAX_CHARS: 5_000_000,
    ConfigType.AGENT: 'MonologueAgent',
    ConfigType.E2B_API_KEY: '',
    ConfigType.SANDBOX_TYPE: 'ssh',  # Can be 'ssh', 'exec', or 'e2b'
    ConfigType.USE_HOST_NETWORK: 'true',
    ConfigType.SSH_HOSTNAME: 'localhost',
    ConfigType.DISABLE_COLOR: 'false',
}

config_str = ''
if os.path.exists('config.toml'):
    with open('config.toml', 'rb') as f:
        config_str = f.read().decode('utf-8')


def int_value(value, default, config_key):
    # FIXME use a library
    try:
        return int(value)
    except ValueError:
        logger.warning(f'Invalid value for {config_key}: {value} not applied. Using default value {default}')
        return default


tomlConfig = toml.loads(config_str)
config = DEFAULT_CONFIG.copy()
for k, v in config.items():
    if k in os.environ:
        config[k] = os.environ[k]
    elif k in tomlConfig:
        config[k] = tomlConfig[k]
    if k in [ConfigType.LLM_NUM_RETRIES, ConfigType.LLM_RETRY_MIN_WAIT, ConfigType.LLM_RETRY_MAX_WAIT]:
        config[k] = int_value(config[k], v, config_key=k)


def get_parser():
    parser = argparse.ArgumentParser(
        description='Run an agent with a specific task')
    parser.add_argument(
        '-d',
        '--directory',
        type=str,
        help='The working directory for the agent',
    )
    parser.add_argument(
        '-t', '--task', type=str, default='', help='The task for the agent to perform'
    )
    parser.add_argument(
        '-f',
        '--file',
        type=str,
        help='Path to a file containing the task. Overrides -t if both are provided.',
    )
    parser.add_argument(
        '-c',
        '--agent-cls',
        default='MonologueAgent',
        type=str,
        help='The agent class to use',
    )
    parser.add_argument(
        '-m',
        '--model-name',
        default=config.get(ConfigType.LLM_MODEL),
        type=str,
        help='The (litellm) model name to use',
    )
    parser.add_argument(
        '-i',
        '--max-iterations',
        default=config.get(ConfigType.MAX_ITERATIONS),
        type=int,
        help='The maximum number of iterations to run the agent',
    )
    parser.add_argument(
        '-n',
        '--max-chars',
        default=config.get(ConfigType.MAX_CHARS),
        type=int,
        help='The maximum number of characters to send to and receive from LLM per task',
    )
    return parser


def parse_arguments():
    parser = get_parser()
    args, _ = parser.parse_known_args()
    if args.directory:
        config[ConfigType.WORKSPACE_BASE] = os.path.abspath(args.directory)
        print(f'Setting workspace base to {config[ConfigType.WORKSPACE_BASE]}')
    return args


args = parse_arguments()


def finalize_config():
    if config.get(ConfigType.WORKSPACE_MOUNT_REWRITE) and not config.get(ConfigType.WORKSPACE_MOUNT_PATH):
        base = config.get(ConfigType.WORKSPACE_BASE) or os.getcwd()
        parts = config[ConfigType.WORKSPACE_MOUNT_REWRITE].split(':')
        config[ConfigType.WORKSPACE_MOUNT_PATH] = base.replace(parts[0], parts[1])

<<<<<<< HEAD
    USE_HOST_NETWORK = config[ConfigType.USE_HOST_NETWORK].lower() != 'false'
    if USE_HOST_NETWORK and platform.system() == 'Darwin':
        logger.warning(
            'Please upgrade to Docker Desktop 4.29.0 or later to use host network mode on macOS. '
            'See https://github.com/docker/roadmap/issues/238#issuecomment-2044688144 for more information.'
        )
    config[ConfigType.USE_HOST_NETWORK] = USE_HOST_NETWORK
=======
    if config.get(ConfigType.WORKSPACE_MOUNT_PATH) is None:
        config[ConfigType.WORKSPACE_MOUNT_PATH] = config.get(ConfigType.WORKSPACE_BASE)
>>>>>>> 8828d983


finalize_config()


def get(key: str, required: bool = False):
    """
    Get a key from the environment variables or config.toml or default configs.
    """
    value = config.get(key)
    if not value and required:
        raise KeyError(f"Please set '{key}' in `config.toml` or `.env`.")
    return value


_cache_dir = config.get('CACHE_DIR')
if _cache_dir:
    pathlib.Path(_cache_dir).mkdir(parents=True, exist_ok=True)<|MERGE_RESOLUTION|>--- conflicted
+++ resolved
@@ -135,7 +135,6 @@
         parts = config[ConfigType.WORKSPACE_MOUNT_REWRITE].split(':')
         config[ConfigType.WORKSPACE_MOUNT_PATH] = base.replace(parts[0], parts[1])
 
-<<<<<<< HEAD
     USE_HOST_NETWORK = config[ConfigType.USE_HOST_NETWORK].lower() != 'false'
     if USE_HOST_NETWORK and platform.system() == 'Darwin':
         logger.warning(
@@ -143,10 +142,9 @@
             'See https://github.com/docker/roadmap/issues/238#issuecomment-2044688144 for more information.'
         )
     config[ConfigType.USE_HOST_NETWORK] = USE_HOST_NETWORK
-=======
+
     if config.get(ConfigType.WORKSPACE_MOUNT_PATH) is None:
         config[ConfigType.WORKSPACE_MOUNT_PATH] = config.get(ConfigType.WORKSPACE_BASE)
->>>>>>> 8828d983
 
 
 finalize_config()
