import copy
import os

import argparse
import toml
from dotenv import load_dotenv

from opendevin.schema import ConfigType

load_dotenv()

DEFAULT_CONFIG: dict = {
    ConfigType.LLM_API_KEY: None,
    ConfigType.LLM_BASE_URL: None,
    ConfigType.WORKSPACE_BASE: os.getcwd(),
    ConfigType.WORKSPACE_MOUNT_PATH: None,
    ConfigType.WORKSPACE_MOUNT_REWRITE: None,
    ConfigType.LLM_MODEL: 'gpt-3.5-turbo-1106',
    ConfigType.SANDBOX_CONTAINER_IMAGE: 'ghcr.io/opendevin/sandbox',
    ConfigType.RUN_AS_DEVIN: 'true',
    ConfigType.LLM_EMBEDDING_MODEL: 'local',
    ConfigType.LLM_DEPLOYMENT_NAME: None,
    ConfigType.LLM_API_VERSION: None,
    ConfigType.LLM_NUM_RETRIES: 1,
    ConfigType.LLM_COOLDOWN_TIME: 1,
    ConfigType.MAX_ITERATIONS: 100,
    # GPT-4 pricing is $10 per 1M input tokens. Since tokenization happens on LLM side,
    # we cannot easily count number of tokens, but we can count characters.
    # Assuming 5 characters per token, 5 million is a reasonable default limit.
    ConfigType.MAX_CHARS: 5_000_000,
    ConfigType.AGENT: 'MonologueAgent',
    ConfigType.SANDBOX_TYPE: 'ssh',
    ConfigType.USE_HOST_NETWORK: 'false',
    ConfigType.SSH_HOSTNAME: 'localhost',
    ConfigType.DISABLE_COLOR: 'false',
}

config_str = ''
if os.path.exists('config.toml'):
    with open('config.toml', 'rb') as f:
        config_str = f.read().decode('utf-8')

tomlConfig = toml.loads(config_str)
config = DEFAULT_CONFIG.copy()
for k, v in config.items():
    if k in os.environ:
        config[k] = os.environ[k]
    elif k in tomlConfig:
        config[k] = tomlConfig[k]


def parse_arguments():
    parser = argparse.ArgumentParser(
        description='Run an agent with a specific task')
    parser.add_argument(
        '-d',
        '--directory',
        type=str,
        help='The working directory for the agent',
    )
    args, _ = parser.parse_known_args()
    if args.directory:
        config[ConfigType.WORKSPACE_BASE] = os.path.abspath(args.directory)
<<<<<<< HEAD
        print(f'Setting workspace base to {config[ConfigType.WORKSPACE_BASE]}')
=======
        print(f"Setting workspace base to {config[ConfigType.WORKSPACE_BASE]}")
>>>>>>> 6f6f3f40


parse_arguments()


def finalize_config():
    if config.get(ConfigType.WORKSPACE_MOUNT_REWRITE) and not config.get(ConfigType.WORKSPACE_MOUNT_PATH):
        base = config.get(ConfigType.WORKSPACE_BASE) or os.getcwd()
        parts = config[ConfigType.WORKSPACE_MOUNT_REWRITE].split(':')
        config[ConfigType.WORKSPACE_MOUNT_PATH] = base.replace(parts[0], parts[1])


finalize_config()


def get(key: str, required: bool = False):
    """
    Get a key from the environment variables or config.toml or default configs.
    """
    value = config.get(key)
    if not value and required:
        raise KeyError(f"Please set '{key}' in `config.toml` or `.env`.")
    return value


def get_fe_config() -> dict:
    """
    Get all the frontend configuration values by performing a deep copy.
    """
    fe_config = copy.deepcopy(config)
    del fe_config['LLM_API_KEY']
    return fe_config<|MERGE_RESOLUTION|>--- conflicted
+++ resolved
@@ -61,11 +61,7 @@
     args, _ = parser.parse_known_args()
     if args.directory:
         config[ConfigType.WORKSPACE_BASE] = os.path.abspath(args.directory)
-<<<<<<< HEAD
-        print(f'Setting workspace base to {config[ConfigType.WORKSPACE_BASE]}')
-=======
         print(f"Setting workspace base to {config[ConfigType.WORKSPACE_BASE]}")
->>>>>>> 6f6f3f40
 
 
 parse_arguments()
