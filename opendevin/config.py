import copy
import os

import toml
from dotenv import load_dotenv

from opendevin.schema import ConfigType

load_dotenv()

DEFAULT_CONFIG: dict = {
    ConfigType.LLM_API_KEY: None,
    ConfigType.LLM_BASE_URL: None,
    ConfigType.WORKSPACE_DIR: os.path.join(os.getcwd(), 'workspace'),
    ConfigType.LLM_MODEL: 'gpt-3.5-turbo-1106',
    ConfigType.SANDBOX_CONTAINER_IMAGE: 'ghcr.io/opendevin/sandbox',
    ConfigType.RUN_AS_DEVIN: 'true',
    ConfigType.LLM_EMBEDDING_MODEL: 'local',
    ConfigType.LLM_DEPLOYMENT_NAME: None,
    ConfigType.LLM_API_VERSION: None,
    ConfigType.LLM_NUM_RETRIES: 6,
    ConfigType.LLM_COOLDOWN_TIME: 1,
    ConfigType.DIRECTORY_REWRITE: '',
    ConfigType.MAX_ITERATIONS: 100,
    ConfigType.AGENT: 'MonologueAgent',
    ConfigType.SANDBOX_TYPE: 'ssh'
}

config_str = ''
if os.path.exists('config.toml'):
    with open('config.toml', 'rb') as f:
        config_str = f.read().decode('utf-8')

tomlConfig = toml.loads(config_str)
config = DEFAULT_CONFIG.copy()
for k, v in config.items():
    if k in os.environ:
        config[k] = os.environ[k]
    elif k in tomlConfig:
        config[k] = tomlConfig[k]


def get(key: str, default=None, required=False):
    """
    Get a key from the config or environment variables.
    """
    value = config.get(key, default)
    if not value:
        value = os.environ.get(key, default)
    if not value and required:
        raise KeyError(f"Please set '{key}' in `config.toml` or `.env`.")
    return value


<<<<<<< HEAD
def get_all() -> dict:
=======
def get_or_default(key: str, default):
    """
    Get a key from the config, or return a default value if it doesn't exist.
    """
    return _get(key, default)


def get_or_none(key: str):
    """
    Get a key from the config, or return None if it doesn't exist.
    """
    return _get(key, None)


def get(key: str):
    """
    Get a key from the config, please make sure it exists.
    """
    return config.get(key)


def get_fe_config() -> dict:
>>>>>>> 51b3ae56
    """
    Get all the configuration values by performing a deep copy.
    """
    fe_config = copy.deepcopy(config)
    del fe_config['LLM_API_KEY']
    return fe_config<|MERGE_RESOLUTION|>--- conflicted
+++ resolved
@@ -45,39 +45,12 @@
     Get a key from the config or environment variables.
     """
     value = config.get(key, default)
-    if not value:
-        value = os.environ.get(key, default)
     if not value and required:
         raise KeyError(f"Please set '{key}' in `config.toml` or `.env`.")
     return value
 
 
-<<<<<<< HEAD
 def get_all() -> dict:
-=======
-def get_or_default(key: str, default):
-    """
-    Get a key from the config, or return a default value if it doesn't exist.
-    """
-    return _get(key, default)
-
-
-def get_or_none(key: str):
-    """
-    Get a key from the config, or return None if it doesn't exist.
-    """
-    return _get(key, None)
-
-
-def get(key: str):
-    """
-    Get a key from the config, please make sure it exists.
-    """
-    return config.get(key)
-
-
-def get_fe_config() -> dict:
->>>>>>> 51b3ae56
     """
     Get all the configuration values by performing a deep copy.
     """
