--- conflicted
+++ resolved
@@ -27,13 +27,9 @@
     # Assuming 5 characters per token, 5 million is a reasonable default limit.
     ConfigType.MAX_CHARS: 5_000_000,
     ConfigType.AGENT: 'MonologueAgent',
-<<<<<<< HEAD
     ConfigType.E2B_API_KEY: '',
-    ConfigType.SANDBOX_MODE: 'docker',  # Can be 'docker' or 'e2b'
-=======
-    ConfigType.SANDBOX_TYPE: 'ssh',
+    ConfigType.SANDBOX_TYPE: 'ssh',  # Can be 'ssh', 'exec', or 'e2b'
     ConfigType.DISABLE_COLOR: 'false',
->>>>>>> e0c74926
 }
 
 config_str = ''
