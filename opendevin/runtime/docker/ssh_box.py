import atexit
import json
import os
import sys
import tarfile
import time
import uuid
from collections import namedtuple
from glob import glob
from typing import Tuple

import docker
from pexpect import pxssh

from opendevin.const.guide_url import TROUBLESHOOTING_URL
from opendevin.core.config import config
from opendevin.core.exceptions import SandboxInvalidBackgroundCommandError
from opendevin.core.logger import opendevin_logger as logger
from opendevin.core.schema import CancellableStream
from opendevin.runtime.docker.process import DockerProcess, Process
from opendevin.runtime.plugins import (
    JupyterRequirement,
    SWEAgentCommandsRequirement,
)
from opendevin.runtime.sandbox import Sandbox
from opendevin.runtime.utils import find_available_tcp_port

# FIXME: these are not used, can we remove them?
InputType = namedtuple('InputType', ['content'])
OutputType = namedtuple('OutputType', ['content'])


def split_bash_commands(commands):
    # States
    NORMAL = 0
    IN_SINGLE_QUOTE = 1
    IN_DOUBLE_QUOTE = 2
    IN_HEREDOC = 3

    state = NORMAL
    heredoc_trigger = None
    result = []
    current_command: list[str] = []

    i = 0
    while i < len(commands):
        char = commands[i]

        if state == NORMAL:
            if char == "'":
                state = IN_SINGLE_QUOTE
            elif char == '"':
                state = IN_DOUBLE_QUOTE
            elif char == '\\':
                # Check if this is escaping a newline
                if i + 1 < len(commands) and commands[i + 1] == '\n':
                    i += 1  # Skip the newline
                    # Continue with the next line as part of the same command
                    i += 1  # Move to the first character of the next line
                    continue
            elif char == '\n':
                if not heredoc_trigger and current_command:
                    result.append(''.join(current_command).strip())
                    current_command = []
            elif char == '<' and commands[i : i + 2] == '<<':
                # Detect heredoc
                state = IN_HEREDOC
                i += 2  # Skip '<<'
                while commands[i] == ' ':
                    i += 1
                start = i
                while commands[i] not in [' ', '\n']:
                    i += 1
                heredoc_trigger = commands[start:i]
                current_command.append(commands[start - 2 : i])  # Include '<<'
                continue  # Skip incrementing i at the end of the loop
            current_command.append(char)

        elif state == IN_SINGLE_QUOTE:
            current_command.append(char)
            if char == "'" and commands[i - 1] != '\\':
                state = NORMAL

        elif state == IN_DOUBLE_QUOTE:
            current_command.append(char)
            if char == '"' and commands[i - 1] != '\\':
                state = NORMAL

        elif state == IN_HEREDOC:
            current_command.append(char)
            if (
                char == '\n'
                and heredoc_trigger
                and commands[i + 1 : i + 1 + len(heredoc_trigger) + 1]
                == heredoc_trigger + '\n'
            ):
                # Check if the next line starts with the heredoc trigger followed by a newline
                i += (
                    len(heredoc_trigger) + 1
                )  # Move past the heredoc trigger and newline
                current_command.append(
                    heredoc_trigger + '\n'
                )  # Include the heredoc trigger and newline
                result.append(''.join(current_command).strip())
                current_command = []
                heredoc_trigger = None
                state = NORMAL
                continue

        i += 1

    # Add the last command if any
    if current_command:
        result.append(''.join(current_command).strip())

    # Remove any empty strings from the result
    result = [cmd for cmd in result if cmd]

    return result


class DockerSSHBox(Sandbox):
    instance_id: str
    container_image: str
    container_name_prefix = 'opendevin-sandbox-'
    container_name: str
    container: docker.models.containers.Container
    docker_client: docker.DockerClient

    _ssh_password: str
    _ssh_port: int

    cur_background_id = 0
    background_commands: dict[int, Process] = {}

    def __init__(
        self,
        container_image: str | None = None,
        timeout: int = 120,
        sid: str | None = None,
    ):
        logger.info(
            f'SSHBox is running as {"opendevin" if self.run_as_devin else "root"} user with USER_ID={self.user_id} in the sandbox'
        )
        # Initialize docker client. Throws an exception if Docker is not reachable.
        try:
            self.docker_client = docker.from_env()
        except Exception as ex:
            logger.exception(
                f'Error creating controller. Please check Docker is running and visit `{TROUBLESHOOTING_URL}` for more debugging information.',
                exc_info=False,
            )
            raise ex

        self.instance_id = (
            sid + str(uuid.uuid4()) if sid is not None else str(uuid.uuid4())
        )

        # TODO: this timeout is actually essential - need a better way to set it
        # if it is too short, the container may still waiting for previous
        # command to finish (e.g. apt-get update)
        # if it is too long, the user may have to wait for a unnecessary long time
        self.timeout = timeout
        self.container_image = (
            config.sandbox_container_image
            if container_image is None
            else container_image
        )
        self.container_name = self.container_name_prefix + self.instance_id

        # set up random user password
        self._ssh_password = str(uuid.uuid4())
        self._ssh_port = find_available_tcp_port()

        # always restart the container, cuz the initial be regarded as a new session
        self.restart_docker_container()

        self.setup_user()
        self.start_ssh_session()
        atexit.register(self.close)
        super().__init__()

    def add_to_env(self, key: str, value: str):
        super().add_to_env(key, value)
        # Note: json.dumps gives us nice escaping for free
        self.execute(f'export {key}={json.dumps(value)}')

    def setup_user(self):
        # Make users sudoers passwordless
        # TODO(sandbox): add this line in the Dockerfile for next minor version of docker image
        exit_code, logs = self.container.exec_run(
            ['/bin/bash', '-c', r"echo '%sudo ALL=(ALL) NOPASSWD:ALL' >> /etc/sudoers"],
            workdir=self.sandbox_workspace_dir,
            environment=self._env,
        )
        if exit_code != 0:
            raise Exception(
                f'Failed to make all users passwordless sudoers in sandbox: {logs}'
            )

        # Check if the opendevin user exists
        exit_code, logs = self.container.exec_run(
            ['/bin/bash', '-c', 'id -u opendevin'],
            workdir=self.sandbox_workspace_dir,
            environment=self._env,
        )
        if exit_code == 0:
            # User exists, delete it
            exit_code, logs = self.container.exec_run(
                ['/bin/bash', '-c', 'userdel -r opendevin'],
                workdir=self.sandbox_workspace_dir,
                environment=self._env,
            )
            if exit_code != 0:
                raise Exception(f'Failed to remove opendevin user in sandbox: {logs}')

        if self.run_as_devin:
            # Create the opendevin user
            exit_code, logs = self.container.exec_run(
                [
                    '/bin/bash',
                    '-c',
                    f'useradd -rm -d /home/opendevin -s /bin/bash -g root -G sudo -u {self.user_id} opendevin',
                ],
                workdir=self.sandbox_workspace_dir,
                environment=self._env,
            )
            if exit_code != 0:
                raise Exception(f'Failed to create opendevin user in sandbox: {logs}')
            exit_code, logs = self.container.exec_run(
                [
                    '/bin/bash',
                    '-c',
                    f"echo 'opendevin:{self._ssh_password}' | chpasswd",
                ],
                workdir=self.sandbox_workspace_dir,
                environment=self._env,
            )
            if exit_code != 0:
                raise Exception(f'Failed to set password in sandbox: {logs}')

            # chown the home directory
            exit_code, logs = self.container.exec_run(
                ['/bin/bash', '-c', 'chown opendevin:root /home/opendevin'],
                workdir=self.sandbox_workspace_dir,
                environment=self._env,
            )
            if exit_code != 0:
                raise Exception(
                    f'Failed to chown home directory for opendevin in sandbox: {logs}'
                )
            exit_code, logs = self.container.exec_run(
                [
                    '/bin/bash',
                    '-c',
                    f'chown opendevin:root {self.sandbox_workspace_dir}',
                ],
                workdir=self.sandbox_workspace_dir,
                environment=self._env,
            )
            if exit_code != 0:
                # This is not a fatal error, just a warning
                logger.warning(
                    f'Failed to chown workspace directory for opendevin in sandbox: {logs}. But this should be fine if the {self.sandbox_workspace_dir=} is mounted by the app docker container.'
                )
        else:
            exit_code, logs = self.container.exec_run(
                # change password for root
                ['/bin/bash', '-c', f"echo 'root:{self._ssh_password}' | chpasswd"],
                workdir=self.sandbox_workspace_dir,
                environment=self._env,
            )
            if exit_code != 0:
                raise Exception(f'Failed to set password for root in sandbox: {logs}')
        exit_code, logs = self.container.exec_run(
            ['/bin/bash', '-c', "echo 'opendevin-sandbox' > /etc/hostname"],
            workdir=self.sandbox_workspace_dir,
            environment=self._env,
        )

    def start_ssh_session(self):
        # start ssh session at the background
        self.ssh = pxssh.pxssh(echo=False, timeout=self.timeout)
        hostname = self.ssh_hostname
        if self.run_as_devin:
            username = 'opendevin'
        else:
            username = 'root'
        logger.info(
            f'Connecting to {username}@{hostname} via ssh. '
            f"If you encounter any issues, you can try `ssh -v -p {self._ssh_port} {username}@{hostname}` with the password '{self._ssh_password}' and report the issue on GitHub. "
            f"If you started OpenDevin with `docker run`, you should try `ssh -v -p {self._ssh_port} {username}@localhost` with the password '{self._ssh_password} on the host machine (where you started the container)."
        )
        self.ssh.login(hostname, username, self._ssh_password, port=self._ssh_port)

        # Fix: https://github.com/pexpect/pexpect/issues/669
        self.ssh.sendline("bind 'set enable-bracketed-paste off'")
        self.ssh.prompt()
        # cd to workspace
        self.ssh.sendline(f'cd {self.sandbox_workspace_dir}')
        self.ssh.prompt()

    def get_exec_cmd(self, cmd: str) -> list[str]:
        if self.run_as_devin:
            return ['su', 'opendevin', '-c', cmd]
        else:
            return ['/bin/bash', '-c', cmd]

    def read_logs(self, id) -> str:
        if id not in self.background_commands:
            raise SandboxInvalidBackgroundCommandError()
        bg_cmd = self.background_commands[id]
        return bg_cmd.read_logs()

<<<<<<< HEAD
    def execute(
        self, cmd: str, stream: bool = False
    ) -> tuple[int, str | CancellableStream]:
        cmd = cmd.strip()
        # use self.ssh
=======
    def execute(self, cmd: str) -> Tuple[int, str]:
        commands = split_bash_commands(cmd)
        if len(commands) > 1:
            all_output = ''
            for command in commands:
                exit_code, output = self.execute(command)
                if all_output:
                    all_output += '\r\n'
                all_output += output
                if exit_code != 0:
                    return exit_code, all_output
            return 0, all_output
>>>>>>> f861db66
        self.ssh.sendline(cmd)
        success = self.ssh.prompt(timeout=self.timeout)
        if not success:
            logger.exception('Command timed out, killing process...', exc_info=False)
            # send a SIGINT to the process
            self.ssh.sendintr()
            self.ssh.prompt()
            command_output = self.ssh.before.decode('utf-8')
            return (
                -1,
                f'Command: "{cmd}" timed out. Sending SIGINT to the process: {command_output}',
            )
        command_output = self.ssh.before.decode('utf-8')

        # once out, make sure that we have *every* output, we while loop until we get an empty output
        while True:
            logger.debug('WAITING FOR .prompt()')
            self.ssh.sendline('\n')
            timeout_not_reached = self.ssh.prompt(timeout=1)
            if not timeout_not_reached:
                logger.debug('TIMEOUT REACHED')
                break
            logger.debug('WAITING FOR .before')
            output = self.ssh.before.decode('utf-8')
            logger.debug(
                f'WAITING FOR END OF command output ({bool(output)}): {output}'
            )
            if output == '':
                break
            command_output += output
        command_output = command_output.removesuffix('\r\n')

        # get the exit code
        self.ssh.sendline('echo $?')
        self.ssh.prompt()
        exit_code_str = self.ssh.before.decode('utf-8')
        while not exit_code_str:
            self.ssh.prompt()
            exit_code_str = self.ssh.before.decode('utf-8')
            logger.debug(f'WAITING FOR exit code: {exit_code_str}')
        exit_code = int(exit_code_str.strip())
        return exit_code, command_output

    def copy_to(self, host_src: str, sandbox_dest: str, recursive: bool = False):
        # mkdir -p sandbox_dest if it doesn't exist
        exit_code, logs = self.container.exec_run(
            ['/bin/bash', '-c', f'mkdir -p {sandbox_dest}'],
            workdir=self.sandbox_workspace_dir,
            environment=self._env,
        )
        if exit_code != 0:
            raise Exception(
                f'Failed to create directory {sandbox_dest} in sandbox: {logs}'
            )

        if recursive:
            assert os.path.isdir(
                host_src
            ), 'Source must be a directory when recursive is True'
            files = glob(host_src + '/**/*', recursive=True)
            srcname = os.path.basename(host_src)
            tar_filename = os.path.join(os.path.dirname(host_src), srcname + '.tar')
            with tarfile.open(tar_filename, mode='w') as tar:
                for file in files:
                    tar.add(
                        file, arcname=os.path.relpath(file, os.path.dirname(host_src))
                    )
        else:
            assert os.path.isfile(
                host_src
            ), 'Source must be a file when recursive is False'
            srcname = os.path.basename(host_src)
            tar_filename = os.path.join(os.path.dirname(host_src), srcname + '.tar')
            with tarfile.open(tar_filename, mode='w') as tar:
                tar.add(host_src, arcname=srcname)

        with open(tar_filename, 'rb') as f:
            data = f.read()

        self.container.put_archive(os.path.dirname(sandbox_dest), data)
        os.remove(tar_filename)

    def execute_in_background(self, cmd: str) -> Process:
        result = self.container.exec_run(
            self.get_exec_cmd(cmd),
            socket=True,
            workdir=self.sandbox_workspace_dir,
            environment=self._env,
        )
        result.output._sock.setblocking(0)
        pid = self.get_pid(cmd)
        bg_cmd = DockerProcess(self.cur_background_id, cmd, result, pid)
        self.background_commands[bg_cmd.pid] = bg_cmd
        self.cur_background_id += 1
        return bg_cmd

    def get_pid(self, cmd):
        exec_result = self.container.exec_run('ps aux', environment=self._env)
        processes = exec_result.output.decode('utf-8').splitlines()
        cmd = ' '.join(self.get_exec_cmd(cmd))

        for process in processes:
            if cmd in process:
                pid = process.split()[1]  # second column is the pid
                return pid
        return None

    def kill_background(self, id: int) -> Process:
        if id not in self.background_commands:
            raise SandboxInvalidBackgroundCommandError()
        bg_cmd = self.background_commands[id]
        if bg_cmd.pid is not None:
            self.container.exec_run(
                f'kill -9 {bg_cmd.pid}',
                workdir=self.sandbox_workspace_dir,
                environment=self._env,
            )
        assert isinstance(bg_cmd, DockerProcess)
        bg_cmd.result.output.close()
        self.background_commands.pop(id)
        return bg_cmd

    def stop_docker_container(self):
        try:
            container = self.docker_client.containers.get(self.container_name)
            container.stop()
            container.remove()
            elapsed = 0
            while container.status != 'exited':
                time.sleep(1)
                elapsed += 1
                if elapsed > self.timeout:
                    break
                container = self.docker_client.containers.get(self.container_name)
        except docker.errors.NotFound:
            pass

    def get_working_directory(self):
        exit_code, result = self.execute('pwd')
        if exit_code != 0:
            raise Exception('Failed to get working directory')
        return str(result).strip()

    @property
    def user_id(self):
        return config.sandbox_user_id

    @property
    def sandbox_user_id(self):
        return config.sandbox_user_id

    @property
    def run_as_devin(self):
        return config.run_as_devin

    @property
    def sandbox_workspace_dir(self):
        return config.workspace_mount_path_in_sandbox

    @property
    def ssh_hostname(self):
        return config.ssh_hostname

    @property
    def use_host_network(self):
        return config.use_host_network

    def is_container_running(self):
        try:
            container = self.docker_client.containers.get(self.container_name)
            if container.status == 'running':
                self.container = container
                return True
            return False
        except docker.errors.NotFound:
            return False

    def restart_docker_container(self):
        try:
            self.stop_docker_container()
            logger.info('Container stopped')
        except docker.errors.DockerException as ex:
            logger.exception('Failed to stop container', exc_info=False)
            raise ex

        try:
            network_kwargs: dict[str, str | dict[str, int]] = {}
            if self.use_host_network:
                network_kwargs['network_mode'] = 'host'
            else:
                # FIXME: This is a temporary workaround for Mac OS
                network_kwargs['ports'] = {f'{self._ssh_port}/tcp': self._ssh_port}
                logger.warning(
                    (
                        'Using port forwarding for Mac OS. '
                        'Server started by OpenDevin will not be accessible from the host machine at the moment. '
                        'See https://github.com/OpenDevin/OpenDevin/issues/897 for more information.'
                    )
                )

            mount_dir = config.workspace_mount_path
            logger.info(f'Mounting workspace directory: {mount_dir}')
            # start the container
            self.container = self.docker_client.containers.run(
                self.container_image,
                # allow root login
                command=f"/usr/sbin/sshd -D -p {self._ssh_port} -o 'PermitRootLogin=yes'",
                **network_kwargs,
                working_dir=self.sandbox_workspace_dir,
                name=self.container_name,
                detach=True,
                volumes={
                    mount_dir: {'bind': self.sandbox_workspace_dir, 'mode': 'rw'},
                    # mount cache directory to /home/opendevin/.cache for pip cache reuse
                    config.cache_dir: {
                        'bind': (
                            '/home/opendevin/.cache'
                            if self.run_as_devin
                            else '/root/.cache'
                        ),
                        'mode': 'rw',
                    },
                },
            )
            logger.info('Container started')
        except Exception as ex:
            logger.exception('Failed to start container', exc_info=False)
            raise ex

        # wait for container to be ready
        elapsed = 0
        while self.container.status != 'running':
            if self.container.status == 'exited':
                logger.info('container exited')
                logger.info('container logs:')
                logger.info(self.container.logs())
                break
            time.sleep(1)
            elapsed += 1
            self.container = self.docker_client.containers.get(self.container_name)
            logger.info(
                f'waiting for container to start: {elapsed}, container status: {self.container.status}'
            )
            if elapsed > self.timeout:
                break
        if self.container.status != 'running':
            raise Exception('Failed to start container')

    # clean up the container, cannot do it in __del__ because the python interpreter is already shutting down
    def close(self):
        containers = self.docker_client.containers.list(all=True)
        for container in containers:
            try:
                if container.name.startswith(self.container_name_prefix):
                    container.remove(force=True)
            except docker.errors.NotFound:
                pass


if __name__ == '__main__':
    try:
        ssh_box = DockerSSHBox()
    except Exception as e:
        logger.exception('Failed to start Docker container: %s', e)
        sys.exit(1)

    logger.info(
        "Interactive Docker container started. Type 'exit' or use Ctrl+C to exit."
    )

    # Initialize required plugins
    ssh_box.init_plugins([JupyterRequirement(), SWEAgentCommandsRequirement()])
    logger.info(
        '--- SWE-AGENT COMMAND DOCUMENTATION ---\n'
        f'{SWEAgentCommandsRequirement().documentation}\n'
        '---'
    )

    bg_cmd = ssh_box.execute_in_background(
        "while true; do echo 'dot ' && sleep 10; done"
    )

    sys.stdout.flush()
    try:
        while True:
            try:
                user_input = input('>>> ')
            except EOFError:
                logger.info('Exiting...')
                break
            if user_input.lower() == 'exit':
                logger.info('Exiting...')
                break
            if user_input.lower() == 'kill':
                ssh_box.kill_background(bg_cmd.pid)
                logger.info('Background process killed')
                continue
            exit_code, output = ssh_box.execute(user_input)
            logger.info('exit code: %d', exit_code)
            logger.info(output)
            if bg_cmd.pid in ssh_box.background_commands:
                logs = ssh_box.read_logs(bg_cmd.pid)
                logger.info('background logs: %s', logs)
            sys.stdout.flush()
    except KeyboardInterrupt:
        logger.info('Exiting...')
    ssh_box.close()<|MERGE_RESOLUTION|>--- conflicted
+++ resolved
@@ -312,14 +312,7 @@
         bg_cmd = self.background_commands[id]
         return bg_cmd.read_logs()
 
-<<<<<<< HEAD
-    def execute(
-        self, cmd: str, stream: bool = False
-    ) -> tuple[int, str | CancellableStream]:
-        cmd = cmd.strip()
-        # use self.ssh
-=======
-    def execute(self, cmd: str) -> Tuple[int, str]:
+    def execute(self, cmd: str) -> Tuple[int, str | CancellableStream]:
         commands = split_bash_commands(cmd)
         if len(commands) > 1:
             all_output = ''
@@ -331,7 +324,6 @@
                 if exit_code != 0:
                     return exit_code, all_output
             return 0, all_output
->>>>>>> f861db66
         self.ssh.sendline(cmd)
         success = self.ssh.prompt(timeout=self.timeout)
         if not success:
