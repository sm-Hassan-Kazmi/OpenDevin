--- conflicted
+++ resolved
@@ -42,12 +42,8 @@
                 text=True,
                 capture_output=True,
                 timeout=self.timeout,
-<<<<<<< HEAD
                 cwd=config.workspace_base,
-=======
-                cwd=config.get(ConfigType.WORKSPACE_BASE),
                 env=self._env,
->>>>>>> ae7f208d
             )
             return completed_process.returncode, completed_process.stdout.strip()
         except subprocess.TimeoutExpired:
@@ -59,12 +55,8 @@
             f'mkdir -p {sandbox_dest}',
             shell=True,
             text=True,
-<<<<<<< HEAD
             cwd=config.workspace_base,
-=======
-            cwd=config.get(ConfigType.WORKSPACE_BASE),
             env=self._env,
->>>>>>> ae7f208d
         )
         if res.returncode != 0:
             raise RuntimeError(f'Failed to create directory {sandbox_dest} in sandbox')
@@ -74,12 +66,8 @@
                 f'cp -r {host_src} {sandbox_dest}',
                 shell=True,
                 text=True,
-<<<<<<< HEAD
                 cwd=config.workspace_base,
-=======
-                cwd=config.get(ConfigType.WORKSPACE_BASE),
                 env=self._env,
->>>>>>> ae7f208d
             )
             if res.returncode != 0:
                 raise RuntimeError(
@@ -90,12 +78,8 @@
                 f'cp {host_src} {sandbox_dest}',
                 shell=True,
                 text=True,
-<<<<<<< HEAD
                 cwd=config.workspace_base,
-=======
-                cwd=config.get(ConfigType.WORKSPACE_BASE),
                 env=self._env,
->>>>>>> ae7f208d
             )
             if res.returncode != 0:
                 raise RuntimeError(
