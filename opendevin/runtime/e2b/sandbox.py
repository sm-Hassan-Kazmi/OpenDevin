--- conflicted
+++ resolved
@@ -73,16 +73,11 @@
         assert isinstance(proc, E2BProcess)
         return '\n'.join([m.line for m in proc.output_messages])
 
-<<<<<<< HEAD
     def execute(
-        self, cmd: str, stream: bool = False
+        self, cmd: str, stream: bool = False, timeout: int | None = None
     ) -> tuple[int, str | CancellableStream]:
-        process = self.sandbox.process.start(cmd)
-=======
-    def execute(self, cmd: str, timeout: int | None = None) -> tuple[int, str]:
         timeout = timeout if timeout is not None else self.timeout
         process = self.sandbox.process.start(cmd, env_vars=self._env)
->>>>>>> 76abca36
         try:
             process_output = process.wait(timeout=timeout)
         except TimeoutException:
