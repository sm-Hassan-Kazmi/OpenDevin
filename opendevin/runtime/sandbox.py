--- conflicted
+++ resolved
@@ -20,13 +20,9 @@
         self._env[key] = value
 
     @abstractmethod
-<<<<<<< HEAD
     def execute(
-        self, cmd: str, stream: bool = False
+        self, cmd: str, stream: bool = False, timeout: int | None = None
     ) -> tuple[int, str | CancellableStream]:
-=======
-    def execute(self, cmd: str, timeout: int | None = None) -> tuple[int, str]:
->>>>>>> 76abca36
         pass
 
     @abstractmethod
