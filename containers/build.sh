--- conflicted
+++ resolved
@@ -65,14 +65,8 @@
   --build-arg OPEN_DEVIN_BUILD_VERSION="$OPEN_DEVIN_BUILD_VERSION" \
   --platform linux/$platform \
   --provenance=false \
-<<<<<<< HEAD
-  -f $dir/Dockerfile $DOCKER_BASE_DIR
-
-echo "Build cache image: $DOCKER_REPOSITORY:$cache_tag"
-=======
   -f "$dir/Dockerfile" \
   --output type=docker,dest="$output_image" \
   "$DOCKER_BASE_DIR"
 
-echo "${tags[*]}" > tags.txt
->>>>>>> 80fe13f4
+echo "${tags[*]}" > tags.txt