# Local LLM Guide with Ollama server

## 0. Install Ollama:
run the following command in a conda env with CUDA etc.

Linux:
```
curl -fsSL https://ollama.com/install.sh | sh
```
Windows or macOS:

- Download from [here](https://ollama.com/download/)

## 1. Install Models:
Ollama model names can be found [here](https://ollama.com/library) (See example below)

![alt text](images/ollama.png)

Once you have found the model you want to use copy the command and run it in your conda env.

Example of llama2 q4 quantized:
```
conda activate <env_name>
ollama run llama2:13b-chat-q4_K_M
```

you can check which models you have downloaded like this:
```
~$ ollama list
NAME                            ID              SIZE    MODIFIED
llama2:latest                   78e26419b446    3.8 GB  6 weeks ago
mistral:7b-instruct-v0.2-q4_K_M eb14864c7427    4.4 GB  2 weeks ago
starcoder2:latest               f67ae0f64584    1.7 GB  19 hours ago
```
## 2. Run Ollama in CLI:
This command starts up the ollama server that is on port `11434`

This will show the requests in CLI
```
conda activate <env_name>
ollama serve
```
or

This will run with no output in the background
```
sudo systemctl start ollama
```

If you see something like this:
```
Error: listen tcp 127.0.0.1:11434: bind: address already in use
```
This is not an error it just means the server is already running

To stop the server use:
```
sudo systemctl stop ollama
```

For more info go [here](https://github.com/ollama/ollama/blob/main/docs/faq.md)

## 3. Start OpenDevin

Use the instructions in [README.md](/README.md) to start OpenDevin using Docker.
When running `docker run`, add the following environment variables using `-e`:

```
LLM_API_KEY="ollama"
LLM_MODEL="ollama/<model_name>"
LLM_EMBEDDING_MODEL="local"
LLM_BASE_URL="http://localhost:<port_number>"
WORKSPACE_DIR="./workspace"
```
Notes:
- The API key should be set to `"ollama"`
- The base url needs to be `localhost`
- By default ollama port is `11434` unless you set it
- `model_name` needs to be the entire model name
    - Example: `LLM_MODEL="ollama/llama2:13b-chat-q4_K_M"`

<<<<<<< HEAD
You should now be able to connect to `http://localhost:3001/` with your local model running!
=======
## 6. Start OpenDevin:

At this point everything should be set up and working properly. 
1. Start by running the ollama server using the method outlined above
2. Run `make build` in your terminal `~/OpenDevin/`
3. Run `make run` in your terminal 
4. If that fails try running the server and front end in sepparate terminals:
 - In the first terminal `make start-backend`
 - In the second terminal `make start-frontend`
5. you should now be able to connect to `http://localhost:3001/` with your local model running!
>>>>>>> b0899c84


## Additional Notes for WSL2 Users:

<<<<<<< HEAD
1. If you encounter the following error during setup: `Exception: Failed to create opendevin user in sandbox: b'useradd: UID 0 is not unique\n'`
You can resolve it by running:
=======
1. If you encounter the following error during setup: `Exception: Failed to create opendevin user in sandbox: b'useradd: UID 0 is not unique\n'`  
You can resolve it by running:  
>>>>>>> b0899c84
    ```
    export SANDBOX_USER_ID=1000
    ```

<<<<<<< HEAD
2. If you face issues running Poetry even after installing it during the build process, you may need to add its binary path to your environment:
=======
2. If you face issues running Poetry even after installing it during the build process, you may need to add its binary path to your environment:  
>>>>>>> b0899c84
    ```
    export PATH="$HOME/.local/bin:$PATH"
    ```

3. If you experiencing issues related to networking, such as `NoneType object has no attribute 'request'` when executing `make run`, you may need to configure your WSL2 networking settings. Follow these steps:
   - Open or create the `.wslconfig` file located at `C:\Users\%username%\.wslconfig` on your Windows host machine.
   - Add the following configuration to the `.wslconfig` file:
        ```
        [wsl2]
        networkingMode=mirrored
        localhostForwarding=true
        ```
   - Save the `.wslconfig` file.
   - Restart WSL2 completely by exiting any running WSL2 instances and executing the command `wsl --shutdown` in your command prompt or terminal.
<<<<<<< HEAD
   - After restarting WSL, attempt to execute `make run` again. The networking issue should be resolved.
=======
   - After restarting WSL, attempt to execute `make run` again. The networking issue should be resolved. 
>>>>>>> b0899c84
<|MERGE_RESOLUTION|>--- conflicted
+++ resolved
@@ -7,7 +7,7 @@
 ```
 curl -fsSL https://ollama.com/install.sh | sh
 ```
-Windows or macOS:
+Windows or macOS: 
 
 - Download from [here](https://ollama.com/download/)
 
@@ -60,10 +60,30 @@
 
 For more info go [here](https://github.com/ollama/ollama/blob/main/docs/faq.md)
 
-## 3. Start OpenDevin
+## 3. Follow the default installation of OpenDevin:
+```
+git clone git@github.com:OpenDevin/OpenDevin.git
+```
+or 
+```
+git clone git@github.com:<YOUR-USERNAME>/OpenDevin.git
+```
 
-Use the instructions in [README.md](/README.md) to start OpenDevin using Docker.
-When running `docker run`, add the following environment variables using `-e`:
+then 
+```
+cd OpenDevin
+```
+
+## 4. Run setup commands:
+```
+make build
+make setup-config
+```
+
+## 5. Modify config file:
+
+- After running `make setup-config` you will see a generated file `OpenDevin/config.toml`.
+- Open this file and modify it to your needs based on this template:
 
 ```
 LLM_API_KEY="ollama"
@@ -72,16 +92,13 @@
 LLM_BASE_URL="http://localhost:<port_number>"
 WORKSPACE_DIR="./workspace"
 ```
-Notes:
-- The API key should be set to `"ollama"`
-- The base url needs to be `localhost`
+Notes: 
+- The API key should be set to `"ollama"` 
+- The base url needs to be `localhost` 
 - By default ollama port is `11434` unless you set it
 - `model_name` needs to be the entire model name
     - Example: `LLM_MODEL="ollama/llama2:13b-chat-q4_K_M"`
 
-<<<<<<< HEAD
-You should now be able to connect to `http://localhost:3001/` with your local model running!
-=======
 ## 6. Start OpenDevin:
 
 At this point everything should be set up and working properly. 
@@ -92,27 +109,17 @@
  - In the first terminal `make start-backend`
  - In the second terminal `make start-frontend`
 5. you should now be able to connect to `http://localhost:3001/` with your local model running!
->>>>>>> b0899c84
 
 
 ## Additional Notes for WSL2 Users:
 
-<<<<<<< HEAD
-1. If you encounter the following error during setup: `Exception: Failed to create opendevin user in sandbox: b'useradd: UID 0 is not unique\n'`
-You can resolve it by running:
-=======
 1. If you encounter the following error during setup: `Exception: Failed to create opendevin user in sandbox: b'useradd: UID 0 is not unique\n'`  
 You can resolve it by running:  
->>>>>>> b0899c84
     ```
     export SANDBOX_USER_ID=1000
     ```
 
-<<<<<<< HEAD
-2. If you face issues running Poetry even after installing it during the build process, you may need to add its binary path to your environment:
-=======
 2. If you face issues running Poetry even after installing it during the build process, you may need to add its binary path to your environment:  
->>>>>>> b0899c84
     ```
     export PATH="$HOME/.local/bin:$PATH"
     ```
@@ -127,8 +134,4 @@
         ```
    - Save the `.wslconfig` file.
    - Restart WSL2 completely by exiting any running WSL2 instances and executing the command `wsl --shutdown` in your command prompt or terminal.
-<<<<<<< HEAD
-   - After restarting WSL, attempt to execute `make run` again. The networking issue should be resolved.
-=======
-   - After restarting WSL, attempt to execute `make run` again. The networking issue should be resolved. 
->>>>>>> b0899c84
+   - After restarting WSL, attempt to execute `make run` again. The networking issue should be resolved. 