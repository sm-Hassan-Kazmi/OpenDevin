import Link from "@docusaurus/Link";
import { Header } from "@site/src/pages";
import { CodeBlock } from "./CodeBlock";
import styles from "./styles.module.css";

export function Code() {
  const keyCode = `# Your OpenAI API key, or any other LLM API key
export LLM_API_KEY="sk-..."`;

  const workspaceCode = `# The directory you want OpenDevin to modify. MUST be an absolute path!
export WORKSPACE_BASE=$(pwd)/workspace`;

  const dockerCode = `docker run \\
    -e LLM_API_KEY \\
    -e WORKSPACE_MOUNT_PATH=$WORKSPACE_BASE \\
    -v $WORKSPACE_BASE:/opt/workspace_base \\
    -v /var/run/docker.sock:/var/run/docker.sock \\
    -p 3000:3000 \\
<<<<<<< HEAD
    --add-host host.docker.internal=host-gateway \\
    ghcr.io/opendevin/opendevin:0.3.1`;
=======
    --add-host host.docker.internal:host-gateway \\
    ghcr.io/opendevin/opendevin:0.5`;
>>>>>>> eba5ef8e

  return (
    <div className={styles.container}>
      <div className={styles.innerContainer}>
        <div className={styles.header}>
          <Header
            title="Getting Started"
            summary="Getting Started"
            description="Get started using OpenDevin in just a few lines of code"
          ></Header>
          <div className={styles.buttons}>
            <Link
              className="button button--secondary button--lg"
              to="/modules/usage/intro"
            >
              Learn More
            </Link>
          </div>
        </div>
        <br />
        <CodeBlock language="python" code={keyCode} />
        <CodeBlock language="python" code={workspaceCode} />
        <CodeBlock language="python" code={dockerCode} />
      </div>
    </div>
  );
}<|MERGE_RESOLUTION|>--- conflicted
+++ resolved
@@ -16,13 +16,8 @@
     -v $WORKSPACE_BASE:/opt/workspace_base \\
     -v /var/run/docker.sock:/var/run/docker.sock \\
     -p 3000:3000 \\
-<<<<<<< HEAD
-    --add-host host.docker.internal=host-gateway \\
-    ghcr.io/opendevin/opendevin:0.3.1`;
-=======
     --add-host host.docker.internal:host-gateway \\
     ghcr.io/opendevin/opendevin:0.5`;
->>>>>>> eba5ef8e
 
   return (
     <div className={styles.container}>
