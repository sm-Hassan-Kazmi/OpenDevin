import time
from typing import TypedDict

from opendevin.action import (
    Action,
    AddTaskAction,
    AgentFinishAction,
    AgentRecallAction,
    AgentRejectAction,
    BrowseURLAction,
    CmdRunAction,
    FileReadAction,
    FileWriteAction,
    MessageAction,
    ModifyTaskAction,
)
from opendevin.agent import Agent
from opendevin.llm.llm import LLM
from opendevin.observation import (
    AgentRecallObservation,
    CmdOutputObservation,
    FileReadObservation,
    FileWriteObservation,
    NullObservation,
    Observation,
)
from opendevin.state import State

"""
FIXME: There are a few problems this surfaced
* FileWrites seem to add an unintended newline at the end of the file
* command_id is sometimes a number, sometimes a string
* Why isn't the output of the background command split between two steps?
* Browser not working
"""

<<<<<<< HEAD
ActionObs = TypedDict('ActionObs', {'action': Action, 'observations': List[Observation]})
=======
ActionObs = TypedDict(
    'ActionObs', {'action': Action, 'observations': list[Observation]}
)
>>>>>>> eba5ef8e

BACKGROUND_CMD = 'echo "This is in the background" && sleep .1 && echo "This too"'


class DummyAgent(Agent):
    """
    The DummyAgent is used for e2e testing. It just sends the same set of actions deterministically,
    without making any LLM calls.
    """

    def __init__(self, llm: LLM):
        super().__init__(llm)
<<<<<<< HEAD
        self.steps: List[ActionObs] = [{
            'action': AddTaskAction(parent='0', goal='check the current directory'),
            'observations': [NullObservation('')],
        }, {
            'action': AddTaskAction(parent='0.0', goal='run ls'),
            'observations': [NullObservation('')],
        }, {
            'action': ModifyTaskAction(id='0.0', state='in_progress'),
            'observations': [NullObservation('')],
        }, {
            'action': AgentThinkAction(thought='Time to get started!'),
            'observations': [NullObservation('')],
        }, {
            'action': CmdRunAction(command='echo "foo"'),
            'observations': [CmdOutputObservation('foo', command_id=-1, command='echo "foo"')],
        }, {
            'action': FileWriteAction(content='echo "Hello, World!"', path='hello.sh'),
            'observations': [FileWriteObservation('', path='hello.sh')],
        }, {
            'action': FileReadAction(path='hello.sh'),
            'observations': [FileReadObservation('echo "Hello, World!"\n', path='hello.sh')],
        }, {
            'action': CmdRunAction(command='bash hello.sh'),
            'observations': [CmdOutputObservation('Hello, World!', command_id=-1, command='bash hello.sh')],
        }, {
            'action': CmdRunAction(command=BACKGROUND_CMD, background=True),
            'observations': [
                CmdOutputObservation('Background command started. To stop it, send a `kill` action with id 42', command_id='42', command=BACKGROUND_CMD),  # type: ignore[arg-type]
                CmdOutputObservation('This is in the background\nThis too\n', command_id='42', command=BACKGROUND_CMD),  # type: ignore[arg-type]
            ]
        }, {
            'action': AgentRecallAction(query='who am I?'),
            'observations': [
                AgentRecallObservation('', memories=['I am a computer.']),
                # CmdOutputObservation('This too\n', command_id='42', command=BACKGROUND_CMD),
            ],
        }, {
            'action': BrowseURLAction(url='https://google.com'),
            'observations': [
                # BrowserOutputObservation('<html></html>', url='https://google.com', screenshot=""),
            ],
        }, {
            'action': AgentFinishAction(),
            'observations': [],
        }]
=======
        self.steps: list[ActionObs] = [
            {
                'action': AddTaskAction(parent='0', goal='check the current directory'),
                'observations': [NullObservation('')],
            },
            {
                'action': AddTaskAction(parent='0.0', goal='run ls'),
                'observations': [NullObservation('')],
            },
            {
                'action': ModifyTaskAction(id='0.0', state='in_progress'),
                'observations': [NullObservation('')],
            },
            {
                'action': MessageAction('Time to get started!'),
                'observations': [NullObservation('')],
            },
            {
                'action': CmdRunAction(command='echo "foo"'),
                'observations': [
                    CmdOutputObservation('foo', command_id=-1, command='echo "foo"')
                ],
            },
            {
                'action': FileWriteAction(
                    content='echo "Hello, World!"', path='hello.sh'
                ),
                'observations': [FileWriteObservation('', path='hello.sh')],
            },
            {
                'action': FileReadAction(path='hello.sh'),
                'observations': [
                    FileReadObservation('echo "Hello, World!"\n', path='hello.sh')
                ],
            },
            {
                'action': CmdRunAction(command='bash hello.sh'),
                'observations': [
                    CmdOutputObservation(
                        'Hello, World!', command_id=-1, command='bash hello.sh'
                    )
                ],
            },
            {
                'action': CmdRunAction(command=BACKGROUND_CMD, background=True),
                'observations': [
                    CmdOutputObservation(
                        'Background command started. To stop it, send a `kill` action with id 42',
                        command_id='42',  # type: ignore[arg-type]
                        command=BACKGROUND_CMD,
                    ),
                    CmdOutputObservation(
                        'This is in the background\nThis too\n',
                        command_id='42',  # type: ignore[arg-type]
                        command=BACKGROUND_CMD,
                    ),
                ],
            },
            {
                'action': AgentRecallAction(query='who am I?'),
                'observations': [
                    AgentRecallObservation('', memories=['I am a computer.']),
                    # CmdOutputObservation('This too\n', command_id='42', command=BACKGROUND_CMD),
                ],
            },
            {
                'action': BrowseURLAction(url='https://google.com'),
                'observations': [
                    # BrowserOutputObservation('<html></html>', url='https://google.com', screenshot=""),
                ],
            },
            {
                'action': AgentFinishAction(),
                'observations': [],
            },
            {
                'action': AgentRejectAction(),
                'observations': [],
            },
        ]
>>>>>>> eba5ef8e

    def step(self, state: State) -> Action:
        time.sleep(0.1)
        if state.iteration > 0:
            prev_step = self.steps[state.iteration - 1]
            if 'observations' in prev_step:
                expected_observations = prev_step['observations']
                hist_start = len(state.history) - len(expected_observations)
                for i in range(len(expected_observations)):
                    hist_obs = state.history[hist_start + i][1].to_dict()
                    expected_obs = expected_observations[i].to_dict()
                    if 'command_id' in hist_obs['extras'] and hist_obs['extras']['command_id'] != -1:
                        del hist_obs['extras']['command_id']
                        hist_obs['content'] = ''
                    if 'command_id' in expected_obs['extras'] and expected_obs['extras']['command_id'] != -1:
                        del expected_obs['extras']['command_id']
                        expected_obs['content'] = ''
                    if hist_obs != expected_obs:
                        print('\nactual', hist_obs)
                        print('\nexpect', expected_obs)
                    assert hist_obs == expected_obs, f'Expected observation {expected_obs}, got {hist_obs}'
        return self.steps[state.iteration]['action']

    def search_memory(self, query: str) -> list[str]:
        return ['I am a computer.']<|MERGE_RESOLUTION|>--- conflicted
+++ resolved
@@ -34,13 +34,9 @@
 * Browser not working
 """
 
-<<<<<<< HEAD
-ActionObs = TypedDict('ActionObs', {'action': Action, 'observations': List[Observation]})
-=======
 ActionObs = TypedDict(
     'ActionObs', {'action': Action, 'observations': list[Observation]}
 )
->>>>>>> eba5ef8e
 
 BACKGROUND_CMD = 'echo "This is in the background" && sleep .1 && echo "This too"'
 
@@ -53,53 +49,6 @@
 
     def __init__(self, llm: LLM):
         super().__init__(llm)
-<<<<<<< HEAD
-        self.steps: List[ActionObs] = [{
-            'action': AddTaskAction(parent='0', goal='check the current directory'),
-            'observations': [NullObservation('')],
-        }, {
-            'action': AddTaskAction(parent='0.0', goal='run ls'),
-            'observations': [NullObservation('')],
-        }, {
-            'action': ModifyTaskAction(id='0.0', state='in_progress'),
-            'observations': [NullObservation('')],
-        }, {
-            'action': AgentThinkAction(thought='Time to get started!'),
-            'observations': [NullObservation('')],
-        }, {
-            'action': CmdRunAction(command='echo "foo"'),
-            'observations': [CmdOutputObservation('foo', command_id=-1, command='echo "foo"')],
-        }, {
-            'action': FileWriteAction(content='echo "Hello, World!"', path='hello.sh'),
-            'observations': [FileWriteObservation('', path='hello.sh')],
-        }, {
-            'action': FileReadAction(path='hello.sh'),
-            'observations': [FileReadObservation('echo "Hello, World!"\n', path='hello.sh')],
-        }, {
-            'action': CmdRunAction(command='bash hello.sh'),
-            'observations': [CmdOutputObservation('Hello, World!', command_id=-1, command='bash hello.sh')],
-        }, {
-            'action': CmdRunAction(command=BACKGROUND_CMD, background=True),
-            'observations': [
-                CmdOutputObservation('Background command started. To stop it, send a `kill` action with id 42', command_id='42', command=BACKGROUND_CMD),  # type: ignore[arg-type]
-                CmdOutputObservation('This is in the background\nThis too\n', command_id='42', command=BACKGROUND_CMD),  # type: ignore[arg-type]
-            ]
-        }, {
-            'action': AgentRecallAction(query='who am I?'),
-            'observations': [
-                AgentRecallObservation('', memories=['I am a computer.']),
-                # CmdOutputObservation('This too\n', command_id='42', command=BACKGROUND_CMD),
-            ],
-        }, {
-            'action': BrowseURLAction(url='https://google.com'),
-            'observations': [
-                # BrowserOutputObservation('<html></html>', url='https://google.com', screenshot=""),
-            ],
-        }, {
-            'action': AgentFinishAction(),
-            'observations': [],
-        }]
-=======
         self.steps: list[ActionObs] = [
             {
                 'action': AddTaskAction(parent='0', goal='check the current directory'),
@@ -180,7 +129,6 @@
                 'observations': [],
             },
         ]
->>>>>>> eba5ef8e
 
     def step(self, state: State) -> Action:
         time.sleep(0.1)
