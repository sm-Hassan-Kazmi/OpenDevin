--- conflicted
+++ resolved
@@ -167,12 +167,7 @@
             response)  # Find all response-looking strings
 
         def rank(match):
-<<<<<<< HEAD
-            # Crudely rank multiple responses by length
-            return len(match[2]) if match[1] == 'think' else 130
-=======
             return len(match[2]) if match[1] == 'think' else 130  # Crudely rank multiple responses by length
->>>>>>> dd32fa6f
         try:
             action_dict = json.loads(max(response_json_matches, key=rank)[
                                      0])  # Use the highest ranked response
