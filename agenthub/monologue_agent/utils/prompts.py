--- conflicted
+++ resolved
@@ -3,11 +3,7 @@
 
 from opendevin.core.config import config
 from opendevin.core.exceptions import LLMOutputError
-<<<<<<< HEAD
-from opendevin.core.schema.config import ConfigType
 from opendevin.core.utils import json
-=======
->>>>>>> 1787a730
 from opendevin.events.action import (
     Action,
     action_from_dict,
