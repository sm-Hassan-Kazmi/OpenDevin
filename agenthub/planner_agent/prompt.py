--- conflicted
+++ resolved
@@ -1,9 +1,3 @@
-<<<<<<< HEAD
-from typing import Dict, List, Tuple, Type
-=======
-import json
->>>>>>> 1787a730
-
 from opendevin.controller.state.plan import Plan
 from opendevin.core.logger import opendevin_logger as logger
 from opendevin.core.schema import ActionType
