--- conflicted
+++ resolved
@@ -89,13 +89,9 @@
         splitted = content.split('\n')
         for i, line in enumerate(splitted):
             if '![image](data:image/png;base64,' in line:
-<<<<<<< HEAD
                 splitted[i] = (
                     '![image](data:image/png;base64, ...) already displayed to user'
                 )
-=======
-                '![image](data:image/png;base64, ...) already displayed to user'
->>>>>>> bf265f6e
         content = '\n'.join(splitted)
         content = truncate_content(content)
         return {'role': 'user', 'content': content}
