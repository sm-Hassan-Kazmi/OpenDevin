--- conflicted
+++ resolved
@@ -145,13 +145,9 @@
             # https://github.com/xingyaoww/mint-bench/blob/main/mint/envs/general_env.py#L18-L23
             # observation = INVALID_INPUT_MESSAGE
             # self._history.append(Message(Role.ASSISTANT, observation))
-<<<<<<< HEAD
-            return AgentEchoAction(content=INVALID_INPUT_MESSAGE)  # warning message to itself
-=======
             return AgentEchoAction(
                 content=INVALID_INPUT_MESSAGE
             )  # warning message to itself
->>>>>>> a82e065f
 
     def search_memory(self, query: str) -> List[str]:
         raise NotImplementedError("Implement this abstract method")