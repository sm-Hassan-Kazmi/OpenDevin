import re

from agenthub.codeact_agent.prompt import EXAMPLES, SYSTEM_MESSAGE
from opendevin.controller.agent import Agent
from opendevin.controller.state.state import State
from opendevin.core.logger import opendevin_logger as logger
from opendevin.events.action import (
    Action,
    AgentFinishAction,
    CmdRunAction,
    IPythonRunCellAction,
    MessageAction,
)
from opendevin.events.observation import (
    CmdOutputObservation,
    IPythonRunCellObservation,
)
from opendevin.llm.llm import LLM
from opendevin.runtime.plugins import (
    JupyterRequirement,
    PluginRequirement,
    SWEAgentCommandsRequirement,
)


def parse_response(response) -> str:
    action = response.choices[0].message.content
    for lang in ['bash', 'ipython']:
        if f'<execute_{lang}>' in action and f'</execute_{lang}>' not in action:
            action += f'</execute_{lang}>'
    return action


def truncate_observation(observation: str, max_chars: int = 10_000) -> str:
    """
    Truncate the middle of the observation if it is too long.
    """
    if len(observation) <= max_chars:
        return observation
    half = max_chars // 2
    return (
        observation[:half]
        + '\n[... Observation truncated due to length ...]\n'
        + observation[-half:]
    )


def swe_agent_edit_hack(bash_command: str) -> str:
    """
    Hack to handle the SWE-agent edit command. The vanilla edit command will hang the SSHBox.

    REPLACE THIS:
    edit 683:693
            try:
                return list(urlsplit(url))
            except ValueError:
                raise ValidationError(self.error_messages['invalid'], code='invalid')
    end_of_edit

    WITH THIS:
    edit 683:693 <<EOF
            try:
                return list(urlsplit(url))
            except ValueError:
                raise ValidationError(self.error_messages['invalid'], code='invalid')
    EOF
    """
    if 'edit' in bash_command:
        # edit\s(\d+):(\d+)([\s\S]*)end_of_edit
        # replace
        bash_command = re.sub(
            r'edit\s(\d+):(\d+)([\s\S]*?)end_of_edit',
            r'edit \1:\2 <<EOF\3EOF',
            bash_command,
        )
    return bash_command


class CodeActAgent(Agent):
    VERSION = '1.1'
    """
    The Code Act Agent is a minimalist agent.
    The agent works by passing the model a list of action-observation pairs and prompting the model to take the next step.

    ### Overview

    This agent implements the CodeAct idea ([paper](https://arxiv.org/abs/2402.13463), [tweet](https://twitter.com/xingyaow_/status/1754556835703751087)) that consolidates LLM agents’ **act**ions into a unified **code** action space for both *simplicity* and *performance* (see paper for more details).

    The conceptual idea is illustrated below. At each turn, the agent can:

    1. **Converse**: Communicate with humans in natural language to ask for clarification, confirmation, etc.
    2. **CodeAct**: Choose to perform the task by executing code
    - Execute any valid Linux `bash` command
    - Execute any valid `Python` code with [an interactive Python interpreter](https://ipython.org/). This is simulated through `bash` command, see plugin system below for more details.

    ![image](https://github.com/OpenDevin/OpenDevin/assets/38853559/92b622e3-72ad-4a61-8f41-8c040b6d5fb3)

    ### Plugin System

    To make the CodeAct agent more powerful with only access to `bash` action space, CodeAct agent leverages OpenDevin's plugin system:
    - [Jupyter plugin](https://github.com/OpenDevin/OpenDevin/tree/main/opendevin/runtime/plugins/jupyter): for IPython execution via bash command
    - [SWE-agent tool plugin](https://github.com/OpenDevin/OpenDevin/tree/main/opendevin/runtime/plugins/swe_agent_commands): Powerful bash command line tools for software development tasks introduced by [swe-agent](https://github.com/princeton-nlp/swe-agent).

    ### Demo

    https://github.com/OpenDevin/OpenDevin/assets/38853559/f592a192-e86c-4f48-ad31-d69282d5f6ac

    *Example of CodeActAgent with `gpt-4-turbo-2024-04-09` performing a data science task (linear regression)*

    ### Work-in-progress & Next step

    [] Support web-browsing
    [] Complete the workflow for CodeAct agent to submit Github PRs

    """

    sandbox_plugins: list[PluginRequirement] = [
        JupyterRequirement(),
        SWEAgentCommandsRequirement(),
    ]

    def __init__(
        self,
        llm: LLM,
    ) -> None:
        """
        Initializes a new instance of the CodeActAgent class.

        Parameters:
        - llm (LLM): The llm to be used by this agent
        """
        super().__init__(llm)
        self.reset()

    def reset(self) -> None:
        """
        Resets the CodeAct Agent.
        """
        super().reset()
        self.messages: list[dict[str, str]] = [
            {'role': 'system', 'content': SYSTEM_MESSAGE},
            {
                'role': 'user',
                'content': f"Here is an example of how you can interact with the environment for task solving:\n{EXAMPLES}\n\nNOW, LET'S START!",
            },
        ]
        self.cost_accumulator = 0

    def step(self, state: State) -> Action:
        """
        Performs one step using the CodeAct Agent.
        This includes gathering info on previous steps and prompting the model to make a command to execute.

        Parameters:
        - state (State): used to get updated info and background commands

        Returns:
        - CmdRunAction(command) - bash command to run
        - IPythonRunCellAction(code) - IPython code to run
        - MessageAction(content) - Message action to run (e.g. ask for clarification)
        - AgentFinishAction() - end the interaction
        """

        updated_info = state.updated_info
        if updated_info:
            for prev_action, obs in updated_info:
                if (
                    isinstance(prev_action, MessageAction)
                    and prev_action.source == 'user'
                ):
                    self.messages.append(
                        {'role': 'user', 'content': prev_action.content}
                    )
                    if prev_action.content.strip() == '/exit':
                        # User wants to exit
                        return AgentFinishAction()

                if isinstance(obs, CmdOutputObservation):
                    content = 'OBSERVATION:\n' + truncate_observation(obs.content)
                    content += f'\n[Command {obs.command_id} finished with exit code {obs.exit_code}]]'
                    self.messages.append({'role': 'user', 'content': content})
                elif isinstance(obs, IPythonRunCellObservation):
                    content = 'OBSERVATION:\n' + obs.content
                    # replace base64 images with a placeholder
                    splitted = content.split('\n')
                    for i, line in enumerate(splitted):
                        if '![image](data:image/png;base64,' in line:
                            splitted[i] = (
                                '![image](data:image/png;base64, ...) already displayed to user'
                            )
                    content = '\n'.join(splitted)
                    content = truncate_observation(content)
                    self.messages.append({'role': 'user', 'content': content})
<<<<<<< HEAD
=======
                elif isinstance(obs, NullObservation):
                    pass
                else:
                    raise NotImplementedError(
                        f'Unknown observation type: {obs.__class__}'
                    )
        latest_user_message = [m for m in self.messages if m['role'] == 'user'][-1]
        if latest_user_message:
            latest_user_message['content'] += (
                f'\n\nENVIRONMENT REMINDER: You have {state.max_iterations - state.iteration - 1} turns left to complete the task.'
            )
>>>>>>> 82a79899

        response = self.llm.completion(
            messages=self.messages,
            stop=[
                '</execute_ipython>',
                '</execute_bash>',
            ],
            temperature=0.0,
        )

        self.log_cost(response)

        action_str: str = parse_response(response)
        state.num_of_chars += sum(
            len(message['content']) for message in self.messages
        ) + len(action_str)
        self.messages.append({'role': 'assistant', 'content': action_str})

        if finish_command := re.search(r'<finish>.*</finish>', action_str, re.DOTALL):
            thought = action_str.replace(finish_command.group(0), '').strip()
            return AgentFinishAction(thought=thought)
        if bash_command := re.search(
            r'<execute_bash>(.*)</execute_bash>', action_str, re.DOTALL
        ):
            # remove the command from the action string to get thought
            thought = action_str.replace(bash_command.group(0), '').strip()
            # a command was found
            command_group = bash_command.group(1).strip()
            command_group = swe_agent_edit_hack(command_group)

            if command_group.strip() == 'exit':
                return AgentFinishAction()
            return CmdRunAction(command=command_group, thought=thought)
        elif python_code := re.search(
            r'<execute_ipython>(.*)</execute_ipython>', action_str, re.DOTALL
        ):
            # a code block was found
            code_group = python_code.group(1).strip()
            thought = action_str.replace(python_code.group(0), '').strip()
            return IPythonRunCellAction(code=code_group, thought=thought)
        else:
            # We assume the LLM is GOOD enough that when it returns pure natural language
            # it want to talk to the user
            return MessageAction(content=action_str, wait_for_response=True)

    def search_memory(self, query: str) -> list[str]:
        raise NotImplementedError('Implement this abstract method')

    def log_cost(self, response):
        cur_cost = self.llm.completion_cost(response)
        self.cost_accumulator += cur_cost
        logger.info(
            'Cost: %.2f USD | Accumulated Cost: %.2f USD',
            cur_cost,
            self.cost_accumulator,
        )<|MERGE_RESOLUTION|>--- conflicted
+++ resolved
@@ -191,20 +191,12 @@
                     content = '\n'.join(splitted)
                     content = truncate_observation(content)
                     self.messages.append({'role': 'user', 'content': content})
-<<<<<<< HEAD
-=======
-                elif isinstance(obs, NullObservation):
-                    pass
-                else:
-                    raise NotImplementedError(
-                        f'Unknown observation type: {obs.__class__}'
-                    )
+
         latest_user_message = [m for m in self.messages if m['role'] == 'user'][-1]
         if latest_user_message:
             latest_user_message['content'] += (
                 f'\n\nENVIRONMENT REMINDER: You have {state.max_iterations - state.iteration - 1} turns left to complete the task.'
             )
->>>>>>> 82a79899
 
         response = self.llm.completion(
             messages=self.messages,
