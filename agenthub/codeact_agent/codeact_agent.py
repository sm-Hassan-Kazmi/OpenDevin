import re
from typing import Mapping

<<<<<<< HEAD
from opendevin.action import (
=======
from agenthub.codeact_agent.prompt import EXAMPLES, SYSTEM_MESSAGE
from opendevin.controller.agent import Agent
from opendevin.controller.state.state import State
from opendevin.core.logger import opendevin_logger as logger
from opendevin.events.action import (
>>>>>>> eba5ef8e
    Action,
    AgentFinishAction,
    CmdRunAction,
<<<<<<< HEAD
)
from opendevin.agent import Agent
from opendevin.llm.llm import LLM
from opendevin.observation import (
    AgentMessageObservation,
    CmdOutputObservation,
=======
    IPythonRunCellAction,
    MessageAction,
    NullAction,
)
from opendevin.events.observation import (
    CmdOutputObservation,
    IPythonRunCellObservation,
    NullObservation,
>>>>>>> eba5ef8e
)
from opendevin.sandbox.plugins import JupyterRequirement, PluginRequirement
from opendevin.state import State

SYSTEM_MESSAGE = """You are a helpful assistant. You will be provided access (as root) to a bash shell to complete user-provided tasks.
You will be able to execute commands in the bash shell, interact with the file system, install packages, and receive the output of your commands.

DO NOT provide code in ```triple backticks```. Instead, you should execute bash command on behalf of the user by wrapping them with <execute> and </execute>.
For example:

You can list the files in the current directory by executing the following command:
<execute>ls</execute>

You can also install packages using pip:
<execute> pip install numpy </execute>

You can also write a block of code to a file:
<execute>
echo "import math
print(math.pi)" > math.py
</execute>

When you are done, execute the following to close the shell and end the conversation:
<execute>exit</execute>
"""

INVALID_INPUT_MESSAGE = (
    "I don't understand your input. \n"
    'If you want to execute command, please use <execute> YOUR_COMMAND_HERE </execute>.\n'
    'If you already completed the task, please exit the shell by generating: <execute> exit </execute>.'
)


def parse_response(response) -> str:
    action = response.choices[0].message.content
    if '<execute>' in action and '</execute>' not in action:
        action += '</execute>'
    return action


<<<<<<< HEAD
=======
def truncate_observation(observation: str, max_chars: int = 10_000) -> str:
    """
    Truncate the middle of the observation if it is too long.
    """
    if len(observation) <= max_chars:
        return observation
    half = max_chars // 2
    return (
        observation[:half]
        + '\n[... Observation truncated due to length ...]\n'
        + observation[-half:]
    )


def swe_agent_edit_hack(bash_command: str) -> str:
    """
    Hack to handle the SWE-agent edit command. The vanilla edit command will hang the SSHBox.

    REPLACE THIS:
    edit 683:693
            try:
                return list(urlsplit(url))
            except ValueError:
                raise ValidationError(self.error_messages['invalid'], code='invalid')
    end_of_edit

    WITH THIS:
    edit 683:693 <<EOF
            try:
                return list(urlsplit(url))
            except ValueError:
                raise ValidationError(self.error_messages['invalid'], code='invalid')
    EOF
    """
    if 'edit' in bash_command:
        # edit\s(\d+):(\d+)([\s\S]*)end_of_edit
        # replace
        bash_command = re.sub(
            r'edit\s(\d+):(\d+)([\s\S]*?)end_of_edit',
            r'edit \1:\2 <<EOF\3EOF',
            bash_command,
        )
    return bash_command


>>>>>>> eba5ef8e
class CodeActAgent(Agent):
    VERSION = '1.1'
    """
    The Code Act Agent is a minimalist agent.
    The agent works by passing the model a list of action-observation pairs and prompting the model to take the next step.
    """

<<<<<<< HEAD
    sandbox_plugins: List[PluginRequirement] = [JupyterRequirement()]
=======
    sandbox_plugins: list[PluginRequirement] = [
        JupyterRequirement(),
        SWEAgentCommandsRequirement(),
    ]
    SUPPORTED_ACTIONS = (
        CmdRunAction,
        IPythonRunCellAction,
        MessageAction,
        NullAction,
    )
    SUPPORTED_OBSERVATIONS = (
        CmdOutputObservation,
        IPythonRunCellObservation,
        NullObservation,
    )
>>>>>>> eba5ef8e

    def __init__(
        self,
        llm: LLM,
    ) -> None:
        """
        Initializes a new instance of the CodeActAgent class.

        Parameters:
        - llm (LLM): The llm to be used by this agent
        """
        super().__init__(llm)
        self.messages: list[Mapping[str, str]] = []
        self.cost_accumulator = 0

    def step(self, state: State) -> Action:
        """
        Performs one step using the Code Act Agent.
        This includes gathering info on previous steps and prompting the model to make a command to execute.

        Parameters:
        - state (State): used to get updated info and background commands

        Returns:
<<<<<<< HEAD
        - CmdRunAction(command) - command action to run
        - AgentEchoAction(content=INVALID_INPUT_MESSAGE) - invalid command output

        Raises:
        - NotImplementedError - for actions other than CmdOutputObservation or AgentMessageObservation
=======
        - CmdRunAction(command) - bash command to run
        - IPythonRunCellAction(code) - IPython code to run
        - MessageAction(content) - Message action to run (e.g. ask for clarification)
        - AgentFinishAction() - end the interaction
>>>>>>> eba5ef8e
        """

        if len(self.messages) == 0:
            assert state.plan.main_goal, 'Expecting instruction to be set'
            self.messages = [
                {'role': 'system', 'content': SYSTEM_MESSAGE},
                {'role': 'user', 'content': state.plan.main_goal},
            ]
        updated_info = state.updated_info
        if updated_info:
            for prev_action, obs in updated_info:
                assert isinstance(
<<<<<<< HEAD
                    prev_action, (CmdRunAction, AgentEchoAction)
                ), 'Expecting CmdRunAction or AgentEchoAction for Action'
                if isinstance(
                    obs, AgentMessageObservation
                ):  # warning message from itself
                    self.messages.append(
                        {'role': 'user', 'content': obs.content})
                elif isinstance(obs, CmdOutputObservation):
                    content = 'OBSERVATION:\n' + obs.content
                    content += f'\n[Command {obs.command_id} finished with exit code {obs.exit_code}]]'
=======
                    prev_action, self.SUPPORTED_ACTIONS
                ), f'{prev_action.__class__} is not supported (supported: {self.SUPPORTED_ACTIONS})'
                if (
                    isinstance(prev_action, MessageAction)
                    and prev_action.source == 'user'
                ):
                    self.messages.append(
                        {'role': 'user', 'content': prev_action.content}
                    )
                    if prev_action.content.strip() == '/exit':
                        # User wants to exit
                        return AgentFinishAction()

                # handle observations
                assert isinstance(
                    obs, self.SUPPORTED_OBSERVATIONS
                ), f'{obs.__class__} is not supported (supported: {self.SUPPORTED_OBSERVATIONS})'

                if isinstance(obs, CmdOutputObservation):
                    content = 'OBSERVATION:\n' + truncate_observation(obs.content)
                    content += f'\n[Command {obs.command_id} finished with exit code {obs.exit_code}]]'
                    self.messages.append({'role': 'user', 'content': content})

                elif isinstance(obs, IPythonRunCellObservation):
                    content = 'OBSERVATION:\n' + obs.content
                    # replace base64 images with a placeholder
                    splitted = content.split('\n')
                    for i, line in enumerate(splitted):
                        if '![image](data:image/png;base64,' in line:
                            splitted[i] = (
                                '![image](data:image/png;base64, ...) already displayed to user'
                            )
                    content = '\n'.join(splitted)
                    content = truncate_observation(content)
>>>>>>> eba5ef8e
                    self.messages.append({'role': 'user', 'content': content})
                elif isinstance(obs, NullObservation):
                    pass
                else:
                    raise NotImplementedError(
                        f'Unknown observation type: {obs.__class__}'
                    )
        response = self.llm.completion(
            messages=self.messages,
            stop=['</execute>'],
            temperature=0.0
        )

        self.log_cost(response)

        action_str: str = parse_response(response)
        state.num_of_chars += sum(len(message['content'])
                                  for message in self.messages) + len(action_str)
        self.messages.append({'role': 'assistant', 'content': action_str})

        command = re.search(r'<execute>(.*)</execute>', action_str, re.DOTALL)
        if command is not None:
            # a command was found
<<<<<<< HEAD
            command_group = command.group(1)
=======
            command_group = bash_command.group(1).strip()
            command_group = swe_agent_edit_hack(command_group)

>>>>>>> eba5ef8e
            if command_group.strip() == 'exit':
                return AgentFinishAction()
            return CmdRunAction(command=command_group)
            # # execute the code
            # # TODO: does exit_code get loaded into Message?
            # exit_code, observation = self.env.execute(command_group)
            # self._history.append(Message(Role.ASSISTANT, observation))
        else:
<<<<<<< HEAD
            # we could provide a error message for the model to continue similar to
            # https://github.com/xingyaoww/mint-bench/blob/main/mint/envs/general_env.py#L18-L23
            # observation = INVALID_INPUT_MESSAGE
            # self._history.append(Message(Role.ASSISTANT, observation))
            return AgentEchoAction(
                content=INVALID_INPUT_MESSAGE
            )  # warning message to itself

    def search_memory(self, query: str) -> List[str]:
        raise NotImplementedError('Implement this abstract method')
=======
            # We assume the LLM is GOOD enough that when it returns pure natural language
            # it want to talk to the user
            return MessageAction(content=action_str, wait_for_response=True)

    def search_memory(self, query: str) -> list[str]:
        raise NotImplementedError('Implement this abstract method')

    def log_cost(self, response):
        cur_cost = self.llm.completion_cost(response)
        self.cost_accumulator += cur_cost
        logger.info(
            'Cost: %.2f USD | Accumulated Cost: %.2f USD',
            cur_cost,
            self.cost_accumulator,
        )
>>>>>>> eba5ef8e
<|MERGE_RESOLUTION|>--- conflicted
+++ resolved
@@ -1,26 +1,14 @@
 import re
 from typing import Mapping
 
-<<<<<<< HEAD
-from opendevin.action import (
-=======
 from agenthub.codeact_agent.prompt import EXAMPLES, SYSTEM_MESSAGE
 from opendevin.controller.agent import Agent
 from opendevin.controller.state.state import State
 from opendevin.core.logger import opendevin_logger as logger
 from opendevin.events.action import (
->>>>>>> eba5ef8e
     Action,
     AgentFinishAction,
     CmdRunAction,
-<<<<<<< HEAD
-)
-from opendevin.agent import Agent
-from opendevin.llm.llm import LLM
-from opendevin.observation import (
-    AgentMessageObservation,
-    CmdOutputObservation,
-=======
     IPythonRunCellAction,
     MessageAction,
     NullAction,
@@ -29,7 +17,6 @@
     CmdOutputObservation,
     IPythonRunCellObservation,
     NullObservation,
->>>>>>> eba5ef8e
 )
 from opendevin.sandbox.plugins import JupyterRequirement, PluginRequirement
 from opendevin.state import State
@@ -70,8 +57,6 @@
     return action
 
 
-<<<<<<< HEAD
-=======
 def truncate_observation(observation: str, max_chars: int = 10_000) -> str:
     """
     Truncate the middle of the observation if it is too long.
@@ -117,7 +102,6 @@
     return bash_command
 
 
->>>>>>> eba5ef8e
 class CodeActAgent(Agent):
     VERSION = '1.1'
     """
@@ -125,9 +109,6 @@
     The agent works by passing the model a list of action-observation pairs and prompting the model to take the next step.
     """
 
-<<<<<<< HEAD
-    sandbox_plugins: List[PluginRequirement] = [JupyterRequirement()]
-=======
     sandbox_plugins: list[PluginRequirement] = [
         JupyterRequirement(),
         SWEAgentCommandsRequirement(),
@@ -143,7 +124,6 @@
         IPythonRunCellObservation,
         NullObservation,
     )
->>>>>>> eba5ef8e
 
     def __init__(
         self,
@@ -168,18 +148,10 @@
         - state (State): used to get updated info and background commands
 
         Returns:
-<<<<<<< HEAD
-        - CmdRunAction(command) - command action to run
-        - AgentEchoAction(content=INVALID_INPUT_MESSAGE) - invalid command output
-
-        Raises:
-        - NotImplementedError - for actions other than CmdOutputObservation or AgentMessageObservation
-=======
         - CmdRunAction(command) - bash command to run
         - IPythonRunCellAction(code) - IPython code to run
         - MessageAction(content) - Message action to run (e.g. ask for clarification)
         - AgentFinishAction() - end the interaction
->>>>>>> eba5ef8e
         """
 
         if len(self.messages) == 0:
@@ -192,18 +164,6 @@
         if updated_info:
             for prev_action, obs in updated_info:
                 assert isinstance(
-<<<<<<< HEAD
-                    prev_action, (CmdRunAction, AgentEchoAction)
-                ), 'Expecting CmdRunAction or AgentEchoAction for Action'
-                if isinstance(
-                    obs, AgentMessageObservation
-                ):  # warning message from itself
-                    self.messages.append(
-                        {'role': 'user', 'content': obs.content})
-                elif isinstance(obs, CmdOutputObservation):
-                    content = 'OBSERVATION:\n' + obs.content
-                    content += f'\n[Command {obs.command_id} finished with exit code {obs.exit_code}]]'
-=======
                     prev_action, self.SUPPORTED_ACTIONS
                 ), f'{prev_action.__class__} is not supported (supported: {self.SUPPORTED_ACTIONS})'
                 if (
@@ -238,7 +198,6 @@
                             )
                     content = '\n'.join(splitted)
                     content = truncate_observation(content)
->>>>>>> eba5ef8e
                     self.messages.append({'role': 'user', 'content': content})
                 elif isinstance(obs, NullObservation):
                     pass
@@ -262,13 +221,9 @@
         command = re.search(r'<execute>(.*)</execute>', action_str, re.DOTALL)
         if command is not None:
             # a command was found
-<<<<<<< HEAD
-            command_group = command.group(1)
-=======
             command_group = bash_command.group(1).strip()
             command_group = swe_agent_edit_hack(command_group)
 
->>>>>>> eba5ef8e
             if command_group.strip() == 'exit':
                 return AgentFinishAction()
             return CmdRunAction(command=command_group)
@@ -277,18 +232,6 @@
             # exit_code, observation = self.env.execute(command_group)
             # self._history.append(Message(Role.ASSISTANT, observation))
         else:
-<<<<<<< HEAD
-            # we could provide a error message for the model to continue similar to
-            # https://github.com/xingyaoww/mint-bench/blob/main/mint/envs/general_env.py#L18-L23
-            # observation = INVALID_INPUT_MESSAGE
-            # self._history.append(Message(Role.ASSISTANT, observation))
-            return AgentEchoAction(
-                content=INVALID_INPUT_MESSAGE
-            )  # warning message to itself
-
-    def search_memory(self, query: str) -> List[str]:
-        raise NotImplementedError('Implement this abstract method')
-=======
             # We assume the LLM is GOOD enough that when it returns pure natural language
             # it want to talk to the user
             return MessageAction(content=action_str, wait_for_response=True)
@@ -303,5 +246,4 @@
             'Cost: %.2f USD | Accumulated Cost: %.2f USD',
             cur_cost,
             self.cost_accumulator,
-        )
->>>>>>> eba5ef8e
+        )