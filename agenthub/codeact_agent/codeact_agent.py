--- conflicted
+++ resolved
@@ -1,58 +1,30 @@
 import re
 from typing import List, Mapping
 
+from agenthub.codeact_agent.prompt import EXAMPLES, SYSTEM_MESSAGE
 from opendevin.action import (
     Action,
     AgentEchoAction,
     AgentFinishAction,
     AgentTalkAction,
+    CmdRunAction,
+    IPythonRunCellAction,
     NullAction,
-    IPythonRunCellAction,
-    CmdRunAction,
 )
 from opendevin.agent import Agent
 from opendevin.llm.llm import LLM
 from opendevin.observation import (
-    UserMessageObservation,
     AgentMessageObservation,
     CmdOutputObservation,
-    IPythonRunCellObservation
+    IPythonRunCellObservation,
+    UserMessageObservation,
 )
-from opendevin.sandbox.plugins import JupyterRequirement, PluginRequirement
+from opendevin.sandbox.plugins import (
+    JupyterRequirement,
+    PluginRequirement,
+    SWEAgentCommandsRequirement,
+)
 from opendevin.state import State
-<<<<<<< HEAD
-from opendevin.sandbox.plugins import PluginRequirement, JupyterRequirement, SWEAgentCommandsRequirement
-from agenthub.codeact_agent.prompt import SYSTEM_MESSAGE, EXAMPLES
-=======
-
-SYSTEM_MESSAGE = """You are a helpful assistant. You will be provided access (as root) to a bash shell to complete user-provided tasks.
-You will be able to execute commands in the bash shell, interact with the file system, install packages, and receive the output of your commands.
-
-DO NOT provide code in ```triple backticks```. Instead, you should execute bash command on behalf of the user by wrapping them with <execute> and </execute>.
-For example:
-
-You can list the files in the current directory by executing the following command:
-<execute>ls</execute>
-
-You can also install packages using pip:
-<execute> pip install numpy </execute>
-
-You can also write a block of code to a file:
-<execute>
-echo "import math
-print(math.pi)" > math.py
-</execute>
-
-When you are done, execute the following to close the shell and end the conversation:
-<execute>exit</execute>
-"""
-
-INVALID_INPUT_MESSAGE = (
-    "I don't understand your input. \n"
-    'If you want to execute command, please use <execute> YOUR_COMMAND_HERE </execute>.\n'
-    'If you already completed the task, please exit the shell by generating: <execute> exit </execute>.'
-)
->>>>>>> 0ad2b55e
 
 
 def parse_response(response) -> str:
