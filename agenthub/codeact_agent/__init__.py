--- conflicted
+++ resolved
@@ -1,11 +1,7 @@
 import os
 import re
-<<<<<<< HEAD
 from typing import List, Mapping
 
-from litellm import completion
-=======
->>>>>>> eb4a2618
 from termcolor import colored
 
 from opendevin.agent import Agent
