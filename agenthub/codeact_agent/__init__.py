--- conflicted
+++ resolved
@@ -5,13 +5,9 @@
 from typing import List, Dict
 
 from opendevin.agent import Agent, Message, Role
-<<<<<<< HEAD
+from opendevin.lib.event import Event
 from opendevin.lib.command_manager import CommandManager
-from opendevin.lib.event import Event
-from opendevin.sandbox.docker import DockerInteractive
-=======
 from opendevin.sandbox.sandbox import DockerInteractive
->>>>>>> e5a28cba
 
 assert (
     "OPENAI_API_KEY" in os.environ
@@ -103,7 +99,8 @@
                     print(colored("Exit received. Exiting...", "red"))
                     break
                 # execute the code
-                observation = self.env.execute(command_group)
+                # TODO: does exit_code get loaded into Message?
+                exit_code, observation = self.env.execute(command_group)
                 self._history.append(Message(Role.ASSISTANT, observation))
                 print(colored("===ENV OBSERVATION:===\n" + observation, "blue"))
             else:
