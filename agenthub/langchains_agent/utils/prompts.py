import os

from typing import List

from langchain_core.pydantic_v1 import BaseModel
from langchain.prompts import PromptTemplate
from langchain_core.output_parsers import JsonOutputParser

if os.getenv("DEBUG"):
    from langchain.globals import set_debug
    set_debug(True)

from . import json

from opendevin.action import (
    Action,
    action_class_initialize_dispatcher,
)
from opendevin.observation import (
    CmdOutputObservation,
)

ACTION_PROMPT = """
You're a thoughtful robot. Your main task is to {task}.
Don't expand the scope of your task--just complete it as written.

This is your internal monologue, in JSON format:
```json
{monologue}
```

Your most recent thought is at the bottom of that monologue. Continue your train of thought.
What is your next thought or action? Your response must be in JSON format.
It must be an object, and it must contain two fields:
* `action`, which is one of the actions below
* `args`, which is a map of key-value pairs, specifying the arguments for that action

Here are the possible actions:
* `read` - reads the contents of a file. Arguments:
  * `path` - the path of the file to read
* `write` - writes the contents to a file. Arguments:
  * `path` - the path of the file to write
  * `contents` - the contents to write to the file
* `run` - runs a command. Arguments:
  * `command` - the command to run
  * `background` - if true, run the command in the background, so that other commands can be run concurrently. Useful for e.g. starting a server. You won't be able to see the logs. You don't need to end the command with `&`, just set this to true.
* `kill` - kills a background command
  * `id` - the ID of the background command to kill
* `browse` - opens a web page. Arguments:
  * `url` - the URL to open
* `recall` - recalls a past memory. Arguments:
  * `query` - the query to search for
* `think` - make a plan, set a goal, or record your thoughts. Arguments:
  * `thought` - the thought to record
* `finish` - if you're absolutely certain that you've completed your task and have tested your work, use the finish action to stop working.

{background_commands}

You MUST take time to think in between read, write, run, browse, and recall actions.
You should never act twice in a row without thinking. But if your last several
actions are all "think" actions, you should consider taking a different action.

Notes:
* your environment is Debian Linux. You can install software with `apt`
* you can use `git commit` to stash your work, but you don't have access to a remote repository
* your working directory will not change, even if you run `cd`. All commands will be run in the `/workspace` directory.
* don't run interactive commands, or commands that don't return (e.g. `node server.js`). You may run commands in the background (e.g. `node server.js &`)

What is your next thought or action? Again, you must reply with JSON, and only with JSON.

{hint}
"""

MONOLOGUE_SUMMARY_PROMPT = """
Below is the internal monologue of an automated LLM agent. Each
thought is an item in a JSON array. The thoughts may be memories,
actions taken by the agent, or outputs from those actions.
Please return a new, smaller JSON array, which summarizes the
internal monologue. You can summarize individual thoughts, and
you can condense related thoughts together with a description
of their content.
```json
{monologue}
```
Make the summaries as pithy and informative as possible.
Be specific about what happened and what was learned. The summary
will be used as keywords for searching for the original memory.
Be sure to preserve any key words or important information.

Your response must be in JSON format. It must be an object with the
key `new_monologue`, which is a JSON array containing the summarized monologue.
Each entry in the array must have an `action` key, and an `args` key.
The action key may be `summarize`, and `args.summary` should contain the summary.
You can also use the same action and args from the source monologue.
"""


class _ActionDict(BaseModel):
    action: str
    args: dict


class NewMonologue(BaseModel):
    new_monologue: List[_ActionDict]


def get_summarize_monologue_prompt(thoughts):
    prompt = PromptTemplate.from_template(MONOLOGUE_SUMMARY_PROMPT)
    return prompt.format(monologue=json.dumps({'old_monologue': thoughts}, indent=2))

def get_request_action_prompt(
        task: str,
        thoughts: List[dict],
        background_commands_obs: List[CmdOutputObservation] = [],
):
    hint = ''
    if len(thoughts) > 0:
        latest_thought = thoughts[-1]
        if latest_thought["action"] == 'think':
            if latest_thought["args"]['thought'].startswith("OK so my task is"):
                hint = "You're just getting started! What should you do first?"
            else:
                hint = "You've been thinking a lot lately. Maybe it's time to take action?"
        elif latest_thought["action"] == 'error':
            hint = "Looks like that last command failed. Maybe you need to fix it, or try something else."

    bg_commands_message = ""
    if len(background_commands_obs) > 0:
        bg_commands_message = "The following commands are running in the background:"
        for command_obs in background_commands_obs:
            bg_commands_message += f"\n`{command_obs.command_id}`: {command_obs.command}"
        bg_commands_message += "\nYou can end any process by sending a `kill` action with the numerical `id` above."
    latest_thought = thoughts[-1]

    prompt = PromptTemplate.from_template(ACTION_PROMPT)
    return prompt.format(
        task=task,
        monologue=json.dumps(thoughts, indent=2),
        background_commands=bg_commands_message,
        hint=hint,
    )

def parse_action_response(response: str) -> Action:
    parser = JsonOutputParser(pydantic_object=_ActionDict)
    action_dict = parser.parse(response)
<<<<<<< HEAD
    action = action_class_initialize_dispatcher(action_dict["action"], **action_dict["args"])
=======
    if 'content' in action_dict:
        # The LLM gets confused here. Might as well be robust
        action_dict['contents'] = action_dict.pop('content')

    action = ACTION_TYPE_TO_CLASS[action_dict["action"]](**action_dict["args"])
>>>>>>> 0403b460
    return action

def parse_summary_response(response: str) -> List[Action]:
    parser = JsonOutputParser(pydantic_object=NewMonologue)
    parsed = parser.parse(response)
<<<<<<< HEAD
    thoughts = [action_class_initialize_dispatcher(t["action"], **t["args"]) for t in parsed["new_monologue"]]
    return thoughts
=======
    #thoughts = [ACTION_TYPE_TO_CLASS[t['action']](**t['args']) for t in parsed['new_monologue']]
    return parsed['new_monologue']
>>>>>>> 0403b460
<|MERGE_RESOLUTION|>--- conflicted
+++ resolved
@@ -143,24 +143,11 @@
 def parse_action_response(response: str) -> Action:
     parser = JsonOutputParser(pydantic_object=_ActionDict)
     action_dict = parser.parse(response)
-<<<<<<< HEAD
     action = action_class_initialize_dispatcher(action_dict["action"], **action_dict["args"])
-=======
-    if 'content' in action_dict:
-        # The LLM gets confused here. Might as well be robust
-        action_dict['contents'] = action_dict.pop('content')
-
-    action = ACTION_TYPE_TO_CLASS[action_dict["action"]](**action_dict["args"])
->>>>>>> 0403b460
     return action
 
 def parse_summary_response(response: str) -> List[Action]:
     parser = JsonOutputParser(pydantic_object=NewMonologue)
     parsed = parser.parse(response)
-<<<<<<< HEAD
     thoughts = [action_class_initialize_dispatcher(t["action"], **t["args"]) for t in parsed["new_monologue"]]
-    return thoughts
-=======
-    #thoughts = [ACTION_TYPE_TO_CLASS[t['action']](**t['args']) for t in parsed['new_monologue']]
-    return parsed['new_monologue']
->>>>>>> 0403b460
+    return thoughts