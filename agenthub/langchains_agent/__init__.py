--- conflicted
+++ resolved
@@ -1,4 +1,3 @@
-<<<<<<< HEAD
 from typing import List, Dict, Type
 
 import agenthub.langchains_agent.utils.llm as llm
@@ -25,11 +24,6 @@
 
 from agenthub.langchains_agent.utils.monologue import Monologue
 from agenthub.langchains_agent.utils.memory import LongTermMemory
-=======
-from typing import List
-
-from opendevin.agent import Agent
->>>>>>> fb182212
 
 
 INITIAL_THOUGHTS = [
@@ -97,6 +91,9 @@
         self.memory = LongTermMemory()
 
     def _add_event(self, event: dict):
+        if 'output' in event['args']:
+            event['args']['output'] = event['args']['output'][:MAX_OUTPUT_LENGTH] + "..."
+
         self.monologue.add_event(event)
         self.memory.add_event(event)
         if self.monologue.get_total_length() > MAX_MONOLOGUE_LENGTH:
@@ -168,6 +165,8 @@
             self.model_name,
             state.background_commands_obs,
         )
+        if action_dict is None:
+            action_dict = {"action": "think", "args": {"thought": "..."}}
 
         # Translate action_dict to Action
         action = ACTION_TYPE_TO_CLASS[action_dict["action"]](**action_dict["args"])
