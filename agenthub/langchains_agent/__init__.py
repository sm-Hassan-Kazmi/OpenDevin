from typing import List

from opendevin.llm.llm import LLM
from opendevin.agent import Agent
from opendevin.state import State
from opendevin.action import Action
import agenthub.langchains_agent.utils.prompts as prompts
from agenthub.langchains_agent.utils.monologue import Monologue
from agenthub.langchains_agent.utils.memory import LongTermMemory

from opendevin.action import (
<<<<<<< HEAD
    Action,
    NullAction,
=======
>>>>>>> 43052768
    CmdRunAction,
    CmdKillAction,
    BrowseURLAction,
    FileReadAction,
    FileWriteAction,
    AgentRecallAction,
    AgentThinkAction,
    AgentFinishAction,
)
from opendevin.observation import (
    CmdOutputObservation,
)


MAX_MONOLOGUE_LENGTH = 20000
MAX_OUTPUT_LENGTH = 5000

INITIAL_THOUGHTS = [
    "I exist!",
    "Hmm...looks like I can type in a command line prompt",
    "Looks like I have a web browser too!",
    "Here's what I want to do: $TASK",
    "How am I going to get there though?",
    "It seems like I have some kind of short term memory.",
    "Each of my thoughts seems to be stored in a numbered list.",
    "It seems whatever I say next will be added to the list.",
    "But no one has perfect short-term memory. My list of thoughts will be summarized and condensed over time, losing information in the process.",
    "Fortunately I have long term memory!",
    "I can just say RECALL, followed by the thing I want to remember. And then related thoughts just spill out!",
    "Sometimes they're random thoughts that don't really have to do with what I wanted to remember. But usually they're exactly what I need!",
    "Let's try it out!",
    "RECALL what it is I want to do",
    "Here's what I want to do: $TASK",
    "How am I going to get there though?",
    "Neat! And it looks like it's easy for me to use the command line too! I just have to say RUN followed by the command I want to run. The command output just jumps into my head!",
    'RUN echo "hello world"',
    "hello world",
    "Cool! I bet I can read and edit files too.",
    "RUN echo \"console.log('hello world')\" > test.js",
    "",
    "I just created test.js. I'll try and run it now.",
    "RUN node test.js",
    "hello world",
    "it works!",
    "And if I want to use the browser, I just need to say BROWSE, followed by a website I want to visit, or an action I want to take on the current site",
    "Let's try that...",
    "BROWSE google.com",
    '<form><input type="text"></input><button type="submit"></button></form>',
    "Very cool. Now to accomplish my task.",
    "I'll need a strategy. And as I make progress, I'll need to keep refining that strategy. I'll need to set goals, and break them into sub-goals.",
    "In between actions, I must always take some time to think, strategize, and set new goals. I should never take two actions in a row.",
    "OK so my task is to $TASK. I haven't made any progress yet. Where should I start?",
    "It seems like there might be an existing project here. I should probably start by running `ls` to see what's here.",
]


MAX_OUTPUT_LENGTH = 5000
MAX_MONOLOGUE_LENGTH = 20000

class LangchainsAgent(Agent):
    _initialized = False

    def __init__(self, llm: LLM):
        super().__init__(llm)
        self.monologue = Monologue()
        self.memory = LongTermMemory()

    def _add_event(self, event: dict):
        if 'output' in event['args'] and len(event['args']['output']) > MAX_OUTPUT_LENGTH:
            event['args']['output'] = event['args']['output'][:MAX_OUTPUT_LENGTH] + "..."

        self.monologue.add_event(event)
        self.memory.add_event(event)
        if self.monologue.get_total_length() > MAX_MONOLOGUE_LENGTH:
            self.monologue.condense(self.llm)

    def _initialize(self):
        if self._initialized:
            return

        if self.instruction is None or self.instruction == "":
            raise ValueError("Instruction must be provided")
        self.monologue = Monologue()
        self.memory = LongTermMemory()

        next_is_output = False
        for thought in INITIAL_THOUGHTS:
            thought = thought.replace("$TASK", self.instruction)
            if next_is_output:
                d = {"action": "output", "args": {"output": thought}}
                next_is_output = False
            else:
                if thought.startswith("RUN"):
                    command = thought.split("RUN ")[1]
                    d = {"action": "run", "args": {"command": command}}
                    next_is_output = True

                elif thought.startswith("RECALL"):
                    query = thought.split("RECALL ")[1]
                    d = {"action": "recall", "args": {"query": query}}
                    next_is_output = True

                elif thought.startswith("BROWSE"):
                    url = thought.split("BROWSE ")[1]
                    d = {"action": "browse", "args": {"url": url}}
                    next_is_output = True
                else:
                    d = {"action": "think", "args": {"thought": thought}}

            self._add_event(d)
        self._initialized = True

    def step(self, state: State) -> Action:
        self._initialize()
        # TODO: make langchains agent use Action & Observation
        # completly from ground up

        # Translate state to action_dict
        for prev_action, obs in state.updated_info:
            d = None
            if isinstance(obs, CmdOutputObservation):
                if obs.error:
                    d = {"action": "error", "args": {"output": obs.content}}
                else:
                    d = {"action": "output", "args": {"output": obs.content}}
            else:
<<<<<<< HEAD
                raise ValueError(f"Unknown observation type: {obs}")
            if d is not None:
                self._add_event(d)
=======
                d = {"action": "output", "args": {"output": obs.content}}
            self._add_event(d)

>>>>>>> 43052768

            d = None
            if isinstance(prev_action, CmdRunAction):
                d = {"action": "run", "args": {"command": prev_action.command}}
            elif isinstance(prev_action, CmdKillAction):
                d = {"action": "kill", "args": {"id": prev_action.id}}
            elif isinstance(prev_action, BrowseURLAction):
                d = {"action": "browse", "args": {"url": prev_action.url}}
            elif isinstance(prev_action, FileReadAction):
                d = {"action": "read", "args": {"file": prev_action.path}}
            elif isinstance(prev_action, FileWriteAction):
                d = {"action": "write", "args": {"file": prev_action.path, "content": prev_action.contents}}
            elif isinstance(prev_action, AgentRecallAction):
                d = {"action": "recall", "args": {"query": prev_action.query}}
            elif isinstance(prev_action, AgentThinkAction):
                d = {"action": "think", "args": {"thought": prev_action.thought}}
            elif isinstance(prev_action, AgentFinishAction):
                d = {"action": "finish"}
            elif isinstance(prev_action, NullAction):
                d = None
            else:
                raise ValueError(f"Unknown action type: {prev_action}")
            if d is not None:
                self._add_event(d)

        state.updated_info = []

        prompt = prompts.get_request_action_prompt(
            self.instruction,
            self.monologue.get_thoughts(),
            state.background_commands_obs,
        )
        messages = [{"content": prompt,"role": "user"}]
        resp = self.llm.completion(messages=messages)
        action_resp = resp['choices'][0]['message']['content']
        action = prompts.parse_action_response(action_resp)
        self.latest_action = action
        return action

    def search_memory(self, query: str) -> List[str]:
        return self.memory.search(query)


Agent.register("LangchainsAgent", LangchainsAgent)<|MERGE_RESOLUTION|>--- conflicted
+++ resolved
@@ -9,11 +9,8 @@
 from agenthub.langchains_agent.utils.memory import LongTermMemory
 
 from opendevin.action import (
-<<<<<<< HEAD
     Action,
     NullAction,
-=======
->>>>>>> 43052768
     CmdRunAction,
     CmdKillAction,
     BrowseURLAction,
@@ -140,15 +137,9 @@
                 else:
                     d = {"action": "output", "args": {"output": obs.content}}
             else:
-<<<<<<< HEAD
                 raise ValueError(f"Unknown observation type: {obs}")
             if d is not None:
                 self._add_event(d)
-=======
-                d = {"action": "output", "args": {"output": obs.content}}
-            self._add_event(d)
-
->>>>>>> 43052768
 
             d = None
             if isinstance(prev_action, CmdRunAction):
