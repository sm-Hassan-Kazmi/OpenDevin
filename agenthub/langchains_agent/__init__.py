--- conflicted
+++ resolved
@@ -1,4 +1,4 @@
-from typing import List
+from typing import List, Dict, Type
 
 from opendevin.llm.llm import LLM
 from opendevin.agent import Agent
@@ -18,13 +18,10 @@
     AgentThinkAction,
     AgentFinishAction,
 )
-<<<<<<< HEAD
-from opendevin.state import State
-=======
-from opendevin.observation import (
-    CmdOutputObservation,
-)
->>>>>>> 43052768
+
+# from opendevin.observation import (
+#     CmdOutputObservation,
+# )
 
 
 MAX_MONOLOGUE_LENGTH = 20000
@@ -72,7 +69,6 @@
 MAX_OUTPUT_LENGTH = 5000
 MAX_MONOLOGUE_LENGTH = 20000
 
-<<<<<<< HEAD
 
 ACTION_TYPE_TO_CLASS = {
     "run": CmdRunAction,
@@ -87,8 +83,6 @@
 
 CLASS_TO_ACTION_TYPE: Dict[Type[Action], str] = {v: k for k, v in ACTION_TYPE_TO_CLASS.items()}
 
-=======
->>>>>>> 43052768
 class LangchainsAgent(Agent):
     _initialized = False
 
@@ -126,15 +120,9 @@
                 if action in {"RUN", "RECALL", "BROWSE"}:
                     d = ACTION_TYPE_TO_CLASS[action.lower()](argument)
                 else:
-<<<<<<< HEAD
                     d = AgentThinkAction(argument)
                 self._add_event(d.to_dict())
                 next_is_output = True
-=======
-                    d = {"action": "think", "args": {"thought": thought}}
-
-            self._add_event(d)
->>>>>>> 43052768
         self._initialized = True
 
     def step(self, state: State) -> Action:
@@ -144,48 +132,12 @@
 
         # Translate state to action_dict
         for prev_action, obs in state.updated_info:
-<<<<<<< HEAD
             self._add_event(obs.to_dict())
             self._add_event(prev_action.to_dict())
 
         state.updated_info = []
 
-        action_dict = llm.request_action(
-=======
-            if isinstance(obs, CmdOutputObservation):
-                if obs.error:
-                    d = {"action": "error", "args": {"output": obs.content}}
-                else:
-                    d = {"action": "output", "args": {"output": obs.content}}
-            else:
-                d = {"action": "output", "args": {"output": obs.content}}
-            self._add_event(d)
-
-
-            if isinstance(prev_action, CmdRunAction):
-                d = {"action": "run", "args": {"command": prev_action.command}}
-            elif isinstance(prev_action, CmdKillAction):
-                d = {"action": "kill", "args": {"id": prev_action.id}}
-            elif isinstance(prev_action, BrowseURLAction):
-                d = {"action": "browse", "args": {"url": prev_action.url}}
-            elif isinstance(prev_action, FileReadAction):
-                d = {"action": "read", "args": {"file": prev_action.path}}
-            elif isinstance(prev_action, FileWriteAction):
-                d = {"action": "write", "args": {"file": prev_action.path, "content": prev_action.contents}}
-            elif isinstance(prev_action, AgentRecallAction):
-                d = {"action": "recall", "args": {"query": prev_action.query}}
-            elif isinstance(prev_action, AgentThinkAction):
-                d = {"action": "think", "args": {"thought": prev_action.thought}}
-            elif isinstance(prev_action, AgentFinishAction):
-                d = {"action": "finish"}
-            else:
-                raise NotImplementedError(f"Unknown action type: {prev_action}")
-            self._add_event(d)
-
-        state.updated_info = []
-
         prompt = prompts.get_request_action_prompt(
->>>>>>> 43052768
             self.instruction,
             self.monologue.get_thoughts(),
             state.background_commands_obs,
