--- conflicted
+++ resolved
@@ -17,17 +17,35 @@
         agent: ["SWEAgent", "PlannerAgent", "MonologueAgent", "CodeActAgent"]
         sandbox: ["ssh", "exec"]
         include:
-          - agent: "MonologueAgent"
+          - name: SWEAgent-py311-ssh
+            python-version: "3.11"
+            agent: "SWEAgent"
+            embedding-model: "none"
+            sandbox: "ssh"
+          - name: PlannerAgent-py311-ssh
+            python-version: "3.11"
+            agent: "PlannerAgent"
+            embedding-model: "none"
+            sandbox: "ssh"
+          - name: MonologueAgent-py311-ssh
+            python-version: "3.11"
+            agent: "MonologueAgent"
             embedding-model: "local"
-          - agent: "MonologueAgent"
-            # sufficient to have one agent testing against local sandbox
-            sandbox: "local"
-            embedding-model: "local"
-          - agent: "SWEAgent"
+            sandbox: "ssh"
+          - name: CodeActAgent-py311-ssh
+            python-version: "3.11"
+            agent: "CodeActAgent"
             embedding-model: "none"
-          - agent: "PlannerAgent"
+            sandbox: "ssh"
+          - name: SWEAgent-py311-exec
+            python-version: "3.11"
+            agent: "SWEAgent"
             embedding-model: "none"
-<<<<<<< HEAD
+            sandbox: "exec"
+          - name: PlannerAgent-py311-exec
+            python-version: "3.11"
+            agent: "PlannerAgent"
+            embedding-model: "none"
             sandbox: "exec"
           - name: MonologueAgent-py311-exec
             python-version: "3.11"
@@ -38,12 +56,16 @@
             python-version: "3.11"
             agent: "MonologueAgent"
             embedding-model: "local"
+          - agent: "MonologueAgent"
             # sufficient to have one agent testing against local sandbox
             sandbox: "local"
-=======
+            embedding-model: "local"
+          - agent: "SWEAgent"
+            embedding-model: "none"
+          - agent: "PlannerAgent"
+            embedding-model: "none"
           - agent: "CodeActAgent"
             embedding-model: "none"
->>>>>>> 0ad2b55e
     steps:
       - uses: actions/checkout@v4
 
