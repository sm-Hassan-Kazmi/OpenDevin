name: Run Integration Tests

on: [push, pull_request]

jobs:
  on-linux:
    runs-on: ubuntu-latest
    strategy:
      fail-fast: false
      matrix:
        python-version: ["3.11"]
        agent: ["SWEAgent", "PlannerAgent", "MonologueAgent", "CodeActAgent"]
        sandbox: ["ssh", "exec"]
        include:
          - agent: "MonologueAgent"
            embedding-model: "local"
          - agent: "SWEAgent"
            embedding-model: "none"
          - agent: "PlannerAgent"
            embedding-model: "none"
          - agent: "CodeActAgent"
            embedding-model: "none"
<<<<<<< HEAD
=======
            sandbox: "exec"
          - name: MonologueAgent-py311-exec
            python-version: "3.11"
            agent: "MonologueAgent"
            embedding-model: "local"
            sandbox: "exec"
          - name: CodeActAgent-py311-exec
            python-version: "3.11"
            agent: "CodeActAgent"
            embedding-model: "none"
            sandbox: "exec"
          - name: MonologueAgent-py311-local
            python-version: "3.11"
            agent: "MonologueAgent"
            embedding-model: "local"
            # sufficient to have one agent testing against local sandbox
            sandbox: "local"
>>>>>>> 7d5856e3
    steps:
      - uses: actions/checkout@v4

      - name: Install poetry via pipx
        run: pipx install poetry

      - name: Set up Python
        uses: actions/setup-python@v5
        with:
          python-version: ${{ matrix.python-version }}
          cache: 'poetry'

      - name: Install Python dependencies using Poetry
        run: poetry install

      - name: Build Environment
        run: make build

      - name: Run Integration Tests
        env:
          SANDBOX_TYPE: ${{ matrix.sandbox }}
          AGENT: ${{ matrix.agent }}
          MAX_ITERATIONS: 10
          LLM_EMBEDDING_MODEL: ${{ matrix.embedding-model }}
        run: |
          rm -rf workspace
          mkdir workspace
          WORKSPACE_BASE="$GITHUB_WORKSPACE/workspace" WORKSPACE_MOUNT_PATH="$GITHUB_WORKSPACE/workspace" poetry run pytest -s ./tests/integration<|MERGE_RESOLUTION|>--- conflicted
+++ resolved
@@ -11,8 +11,11 @@
         python-version: ["3.11"]
         agent: ["SWEAgent", "PlannerAgent", "MonologueAgent", "CodeActAgent"]
         sandbox: ["ssh", "exec"]
-        include:
           - agent: "MonologueAgent"
+            embedding-model: "local"
+          - agent: "MonologueAgent"
+            # sufficient to have one agent testing against local sandbox
+            sandbox: "local"
             embedding-model: "local"
           - agent: "SWEAgent"
             embedding-model: "none"
@@ -20,26 +23,6 @@
             embedding-model: "none"
           - agent: "CodeActAgent"
             embedding-model: "none"
-<<<<<<< HEAD
-=======
-            sandbox: "exec"
-          - name: MonologueAgent-py311-exec
-            python-version: "3.11"
-            agent: "MonologueAgent"
-            embedding-model: "local"
-            sandbox: "exec"
-          - name: CodeActAgent-py311-exec
-            python-version: "3.11"
-            agent: "CodeActAgent"
-            embedding-model: "none"
-            sandbox: "exec"
-          - name: MonologueAgent-py311-local
-            python-version: "3.11"
-            agent: "MonologueAgent"
-            embedding-model: "local"
-            # sufficient to have one agent testing against local sandbox
-            sandbox: "local"
->>>>>>> 7d5856e3
     steps:
       - uses: actions/checkout@v4
 
