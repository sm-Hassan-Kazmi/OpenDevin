name: Run Integration Tests

concurrency:
  group: ${{ github.workflow }}-${{ github.ref }}
  cancel-in-progress: ${{ github.ref != 'refs/heads/main' }}

on:
  push:
    branches:
      - main
    paths-ignore:
      - '**/*.md'
      - 'frontend/**'
      - 'docs/**'
      - 'evaluation/**'
  pull_request:

env:
  PERSIST_SANDBOX : "false"

jobs:
  integration-tests-on-linux:
    name: Integration Tests on Linux
    runs-on: ubuntu-latest
    strategy:
      fail-fast: false
      matrix:
        python-version: ["3.11"]
<<<<<<< HEAD
        agent: ["ManagerAgent", "SWEAgent", "PlannerAgent", "MonologueAgent", "CodeActAgent"]
        sandbox: ["ssh", "exec"]
        include:
          - agent: "MonologueAgent"
            embedding-model: "local"
          - agent: "MonologueAgent"
            # sufficient to have one agent testing against local sandbox
            sandbox: "local"
            embedding-model: "local"
          - agent: "SWEAgent"
            embedding-model: "none"
          - agent: "PlannerAgent"
            embedding-model: "none"
          - agent: "CodeActAgent"
            embedding-model: "none"
          - agent: "ManagerAgent"
            embedding-model: "none"
=======
        sandbox: ["ssh", "exec", "local"]
>>>>>>> 4d14b44a
    steps:
      - uses: actions/checkout@v4

      - name: Install poetry via pipx
        run: pipx install poetry

      - name: Set up Python
        uses: actions/setup-python@v5
        with:
          python-version: ${{ matrix.python-version }}
          cache: 'poetry'

      - name: Install Python dependencies using Poetry
        run: poetry install

      - name: Build Environment
        run: make build

      - name: Run Integration Tests
        env:
          SANDBOX_TYPE: ${{ matrix.sandbox }}
        run: |
          TEST_IN_CI=true TEST_ONLY=true ./tests/integration/regenerate.sh

      - name: Upload coverage to Codecov
        uses: codecov/codecov-action@v4
        env:
          CODECOV_TOKEN: ${{ secrets.CODECOV_TOKEN }}

  integration-tests-on-mac:
    name: Integration Tests on MacOS
    runs-on: macos-13
    if: contains(github.event.pull_request.title, 'mac') || contains(github.event.pull_request.title, 'Mac')
    strategy:
      fail-fast: false
      matrix:
        python-version: ["3.11"]
        sandbox: ["ssh"]
    steps:
      - uses: actions/checkout@v4

      - name: Install poetry via pipx
        run: pipx install poetry

      - name: Set up Python
        uses: actions/setup-python@v5
        with:
          python-version: ${{ matrix.python-version }}
          cache: 'poetry'

      - name: Install Python dependencies using Poetry
        run: poetry install

      - name: Install & Start Docker
        run: |
          brew install colima docker
          colima start

          # For testcontainers to find the Colima socket
          # https://github.com/abiosoft/colima/blob/main/docs/FAQ.md#cannot-connect-to-the-docker-daemon-at-unixvarrundockersock-is-the-docker-daemon-running
          sudo ln -sf $HOME/.colima/default/docker.sock /var/run/docker.sock

      - name: Build Environment
        run: make build

      - name: Run Integration Tests
        env:
          SANDBOX_TYPE: ${{ matrix.sandbox }}
        run: |
          TEST_IN_CI=true TEST_ONLY=true ./tests/integration/regenerate.sh

      - name: Upload coverage to Codecov
        uses: codecov/codecov-action@v4
        env:
          CODECOV_TOKEN: ${{ secrets.CODECOV_TOKEN }}<|MERGE_RESOLUTION|>--- conflicted
+++ resolved
@@ -26,27 +26,7 @@
       fail-fast: false
       matrix:
         python-version: ["3.11"]
-<<<<<<< HEAD
-        agent: ["ManagerAgent", "SWEAgent", "PlannerAgent", "MonologueAgent", "CodeActAgent"]
-        sandbox: ["ssh", "exec"]
-        include:
-          - agent: "MonologueAgent"
-            embedding-model: "local"
-          - agent: "MonologueAgent"
-            # sufficient to have one agent testing against local sandbox
-            sandbox: "local"
-            embedding-model: "local"
-          - agent: "SWEAgent"
-            embedding-model: "none"
-          - agent: "PlannerAgent"
-            embedding-model: "none"
-          - agent: "CodeActAgent"
-            embedding-model: "none"
-          - agent: "ManagerAgent"
-            embedding-model: "none"
-=======
         sandbox: ["ssh", "exec", "local"]
->>>>>>> 4d14b44a
     steps:
       - uses: actions/checkout@v4
 
