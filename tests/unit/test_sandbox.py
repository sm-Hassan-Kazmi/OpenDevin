import pathlib
import tempfile
from unittest.mock import patch

import pytest

<<<<<<< HEAD
from opendevin.config import config
from opendevin.sandbox.docker.ssh_box import DockerSSHBox
=======
from opendevin.core import config
from opendevin.runtime.docker.ssh_box import DockerSSHBox
>>>>>>> 4292a4aa


@pytest.fixture
def temp_dir():
    # get a temporary directory
    with tempfile.TemporaryDirectory() as temp_dir:
        pathlib.Path().mkdir(parents=True, exist_ok=True)
        yield temp_dir


def test_ssh_box_run_as_devin(temp_dir):
    # get a temporary directory
    with patch.dict(
        config.config,
        {
            config.ConfigType.WORKSPACE_BASE: temp_dir,
            config.ConfigType.RUN_AS_DEVIN: 'true',
            config.ConfigType.SANDBOX_TYPE: 'ssh',
        },
        clear=True,
    ):
        ssh_box = DockerSSHBox()

        # test the ssh box
        exit_code, output = ssh_box.execute('ls -l')
        assert exit_code == 0, 'The exit code should be 0.'
        assert output.strip() == 'total 0'

        exit_code, output = ssh_box.execute('mkdir test')
        assert exit_code == 0, 'The exit code should be 0.'
        assert output.strip() == ''

        exit_code, output = ssh_box.execute('ls -l')
        assert exit_code == 0, 'The exit code should be 0.'
        assert 'opendevin' in output, "The output should contain username 'opendevin'"
        assert 'test' in output, 'The output should contain the test directory'

        exit_code, output = ssh_box.execute('touch test/foo.txt')
        assert exit_code == 0, 'The exit code should be 0.'
        assert output.strip() == ''

        exit_code, output = ssh_box.execute('ls -l test')
        assert exit_code == 0, 'The exit code should be 0.'
        assert 'foo.txt' in output, 'The output should contain the foo.txt file'


def test_ssh_box_multi_line_cmd_run_as_devin(temp_dir):
    # get a temporary directory
    with patch.dict(
        config.config,
        {
            config.ConfigType.WORKSPACE_BASE: temp_dir,
            config.ConfigType.RUN_AS_DEVIN: 'true',
            config.ConfigType.SANDBOX_TYPE: 'ssh',
        },
        clear=True,
    ):
        ssh_box = DockerSSHBox()

        # test the ssh box
        exit_code, output = ssh_box.execute('pwd\nls -l')
        assert exit_code == 0, 'The exit code should be 0.'
        expected_lines = ['/workspacels -l', 'total 0']
        assert output.strip().splitlines() == expected_lines


def test_ssh_box_stateful_cmd_run_as_devin(temp_dir):
    # get a temporary directory
    with patch.dict(
        config.config,
        {
            config.ConfigType.WORKSPACE_BASE: temp_dir,
            config.ConfigType.RUN_AS_DEVIN: 'true',
            config.ConfigType.SANDBOX_TYPE: 'ssh',
        },
        clear=True,
    ):
        ssh_box = DockerSSHBox()

        # test the ssh box
        exit_code, output = ssh_box.execute('mkdir test')
        assert exit_code == 0, 'The exit code should be 0.'
        assert output.strip() == ''

        exit_code, output = ssh_box.execute('cd test')
        assert exit_code == 0, 'The exit code should be 0.'
        assert output.strip() == ''

        exit_code, output = ssh_box.execute('pwd')
        assert exit_code == 0, 'The exit code should be 0.'
        assert output.strip() == '/workspace/test'


def test_ssh_box_failed_cmd_run_as_devin(temp_dir):
    # get a temporary directory
    with patch.dict(
        config.config,
        {
            config.ConfigType.WORKSPACE_BASE: temp_dir,
            config.ConfigType.RUN_AS_DEVIN: 'true',
            config.ConfigType.SANDBOX_TYPE: 'ssh',
        },
        clear=True,
    ):
        ssh_box = DockerSSHBox()

        # test the ssh box with a command that fails
        exit_code, output = ssh_box.execute('non_existing_command')
        assert exit_code != 0, 'The exit code should not be 0 for a failed command.'<|MERGE_RESOLUTION|>--- conflicted
+++ resolved
@@ -4,13 +4,8 @@
 
 import pytest
 
-<<<<<<< HEAD
-from opendevin.config import config
-from opendevin.sandbox.docker.ssh_box import DockerSSHBox
-=======
-from opendevin.core import config
+from opendevin.core.config import config
 from opendevin.runtime.docker.ssh_box import DockerSSHBox
->>>>>>> 4292a4aa
 
 
 @pytest.fixture
