--- conflicted
+++ resolved
@@ -5,15 +5,10 @@
 
 import pytest
 
-<<<<<<< HEAD
-from opendevin import config
-from opendevin.sandbox.docker.ssh_box import DockerSSHBox
-=======
 from opendevin.core.config import AppConfig, config
 from opendevin.runtime.docker.exec_box import DockerExecBox
 from opendevin.runtime.docker.local_box import LocalBox
 from opendevin.runtime.docker.ssh_box import DockerSSHBox, split_bash_commands
->>>>>>> eba5ef8e
 
 
 @pytest.fixture
@@ -102,21 +97,10 @@
 
 def test_ssh_box_run_as_devin(temp_dir):
     # get a temporary directory
-<<<<<<< HEAD
-    with patch.dict(
-        config.config,
-        {
-            config.ConfigType.WORKSPACE_BASE: temp_dir,
-            config.ConfigType.RUN_AS_DEVIN: 'true',
-            config.ConfigType.SANDBOX_TYPE: 'ssh',
-        },
-        clear=True
-=======
-    with patch.object(config, 'workspace_base', new=temp_dir), patch.object(
-        config, 'workspace_mount_path', new=temp_dir
-    ), patch.object(config, 'run_as_devin', new='true'), patch.object(
-        config, 'sandbox_type', new='ssh'
->>>>>>> eba5ef8e
+    with patch.object(config, 'workspace_base', new=temp_dir), patch.object(
+        config, 'workspace_mount_path', new=temp_dir
+    ), patch.object(config, 'run_as_devin', new='true'), patch.object(
+        config, 'sandbox_type', new='ssh'
     ):
         for box in [
             DockerSSHBox()
@@ -154,21 +138,10 @@
 
 def test_ssh_box_multi_line_cmd_run_as_devin(temp_dir):
     # get a temporary directory
-<<<<<<< HEAD
-    with patch.dict(
-        config.config,
-        {
-            config.ConfigType.WORKSPACE_BASE: temp_dir,
-            config.ConfigType.RUN_AS_DEVIN: 'true',
-            config.ConfigType.SANDBOX_TYPE: 'ssh',
-        },
-        clear=True
-=======
-    with patch.object(config, 'workspace_base', new=temp_dir), patch.object(
-        config, 'workspace_mount_path', new=temp_dir
-    ), patch.object(config, 'run_as_devin', new='true'), patch.object(
-        config, 'sandbox_type', new='ssh'
->>>>>>> eba5ef8e
+    with patch.object(config, 'workspace_base', new=temp_dir), patch.object(
+        config, 'workspace_mount_path', new=temp_dir
+    ), patch.object(config, 'run_as_devin', new='true'), patch.object(
+        config, 'sandbox_type', new='ssh'
     ):
         for box in [DockerSSHBox(), DockerExecBox()]:
             exit_code, output = box.execute('pwd\nls -l')
@@ -184,21 +157,10 @@
 
 def test_ssh_box_stateful_cmd_run_as_devin(temp_dir):
     # get a temporary directory
-<<<<<<< HEAD
-    with patch.dict(
-        config.config,
-        {
-            config.ConfigType.WORKSPACE_BASE: temp_dir,
-            config.ConfigType.RUN_AS_DEVIN: 'true',
-            config.ConfigType.SANDBOX_TYPE: 'ssh',
-        },
-        clear=True
-=======
-    with patch.object(config, 'workspace_base', new=temp_dir), patch.object(
-        config, 'workspace_mount_path', new=temp_dir
-    ), patch.object(config, 'run_as_devin', new='true'), patch.object(
-        config, 'sandbox_type', new='ssh'
->>>>>>> eba5ef8e
+    with patch.object(config, 'workspace_base', new=temp_dir), patch.object(
+        config, 'workspace_mount_path', new=temp_dir
+    ), patch.object(config, 'run_as_devin', new='true'), patch.object(
+        config, 'sandbox_type', new='ssh'
     ):
         for box in [
             DockerSSHBox()
@@ -225,16 +187,6 @@
 
 def test_ssh_box_failed_cmd_run_as_devin(temp_dir):
     # get a temporary directory
-<<<<<<< HEAD
-    with patch.dict(
-        config.config,
-        {
-            config.ConfigType.WORKSPACE_BASE: temp_dir,
-            config.ConfigType.RUN_AS_DEVIN: 'true',
-            config.ConfigType.SANDBOX_TYPE: 'ssh',
-        },
-        clear=True
-=======
     with patch.object(config, 'workspace_base', new=temp_dir), patch.object(
         config, 'workspace_mount_path', new=temp_dir
     ), patch.object(config, 'run_as_devin', new='true'), patch.object(
@@ -253,7 +205,6 @@
         config, 'workspace_mount_path', new=temp_dir
     ), patch.object(config, 'run_as_devin', new='true'), patch.object(
         config, 'sandbox_type', new='ssh'
->>>>>>> eba5ef8e
     ):
         for box in [DockerSSHBox(), DockerExecBox()]:
             exit_code, output = box.execute('echo \\\n -e "foo"')
