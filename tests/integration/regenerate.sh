--- conflicted
+++ resolved
@@ -8,7 +8,8 @@
 
 # FIXME: SWEAgent hangs, so it goes last
 agents=("MonologueAgent" "CodeActAgent" "PlannerAgent" "SWEAgent")
-<<<<<<< HEAD
+# only enable iteration reminder for CodeActAgent in tests
+remind_iterations_config=(false true false false)
 tasks=(
   "Fix typos in bad.txt."
   "Write a shell script 'hello.sh' that prints 'hello'."
@@ -19,12 +20,6 @@
   "test_write_simple_script"
   "test_ipython"
 )
-=======
-# only enable iteration reminder for CodeActAgent in tests
-remind_iterations_config=(false true false false)
-tasks=("Fix typos in bad.txt." "Write a shell script 'hello.sh' that prints 'hello'.")
-test_names=("test_edits" "test_write_simple_script")
->>>>>>> e5f1dbf5
 
 num_of_tests=${#tasks[@]}
 num_of_agents=${#agents[@]}
@@ -34,20 +29,16 @@
 for ((i = 0; i < num_of_tests; i++)); do
   task=${tasks[i]}
   test_name=${test_names[i]}
-<<<<<<< HEAD
-  for agent in "${agents[@]}"; do
-    # only test CodeActAgent and skip other if 'test_ipython'
+  for ((j = 0; j < num_of_agents; j++)); do
+    agent=${agents[j]}
+    remind_iterations=${remind_iterations_config[j]}
+    
     if [ "$test_name" = "test_ipython" ]; then
       if [ "$agent" != "CodeActAgent" ]; then
         continue
       fi
     fi
 
-=======
-  for ((j = 0; j < num_of_agents; j++)); do
-    agent=${agents[j]}
-    remind_iterations=${remind_iterations_config[j]}
->>>>>>> e5f1dbf5
     echo -e "\n\n\n\n========Running $test_name for $agent========\n\n\n\n"
     rm -rf $WORKSPACE_BASE
     mkdir $WORKSPACE_BASE
