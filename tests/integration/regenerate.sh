--- conflicted
+++ resolved
@@ -64,17 +64,12 @@
 
       rm -rf logs
       rm -rf tests/integration/mock/$agent/$test_name/*
-<<<<<<< HEAD
+      # set -x to print the command being executed
+      set -x
       echo -e "/exit\n" | \
         SANDBOX_TYPE=$SANDBOX_TYPE \
         WORKSPACE_BASE=$WORKSPACE_BASE \
-        DEBUG=true \
-=======
-      # set -x to print the command being executed
-      set -x
-      echo -e "/exit\n" | SANDBOX_TYPE=$SANDBOX_TYPE WORKSPACE_BASE=$WORKSPACE_BASE \
         DEBUG=true REMIND_ITERATIONS=$remind_iterations \
->>>>>>> b13d4647
         WORKSPACE_MOUNT_PATH=$WORKSPACE_MOUNT_PATH AGENT=$agent \
         poetry run python ./opendevin/core/main.py \
         -i $MAX_ITERATIONS \
