import os
import re
from functools import partial

import pytest
from litellm import completion

script_dir = os.path.dirname(os.path.realpath(__file__))
workspace_path = os.getenv('WORKSPACE_BASE')


def filter_out_symbols(input):
    return ' '.join([char for char in input if char.isalnum()])


def get_log_id(prompt_log_name):
    match = re.search(r'prompt_(\d+).log', prompt_log_name)
    if match:
        return match.group(1)


def get_mock_response(test_name, messages):
    """
    Find mock response based on prompt. Prompts are stored under nested
    folders under mock folder. If prompt_{id}.log matches,
    then the mock response we're looking for is at response_{id}.log.

    Note: we filter out all non alpha-numerical characters, otherwise we would
    see surprising mismatches caused by linters and minor discrepancies between
    different platforms.

    We could have done a slightly more efficient string match with the same time
    complexity (early-out upon first character mismatch), but it is unnecessary
    for tests. Empirically, different prompts of the same task usually only
    differ near the end of file, so the comparison would be more efficient if
    we start from the end of the file, but again, that is unnecessary and only
    makes test code harder to understand.
    """
    mock_dir = os.path.join(script_dir, 'mock', os.environ.get('AGENT'), test_name)
    prompt = filter_out_symbols(messages)
    for root, _, files in os.walk(mock_dir):
        for file in files:
            if file.startswith('prompt_') and file.endswith('.log'):
                file_path = os.path.join(root, file)
                # Open the prompt file and compare its contents
                with open(file_path, 'r') as f:
                    file_content = filter_out_symbols(f.read())
                    if file_content == prompt:
                        # If a match is found, construct the corresponding response file path
                        log_id = get_log_id(file_path)
                        resp_file_path = os.path.join(root, f'response_{log_id}.log')
                        # Read the response file and return its content
                        with open(resp_file_path, 'r') as resp_file:
                            return resp_file.read()


<<<<<<< HEAD
=======
def mock_user_response(*args, test_name, **kwargs):
    """The agent will ask for user input using `input()` when calling `asyncio.run(main(task))`.
    This function mocks the user input by providing the response from the mock response file.

    It will read the `user_responses.log` file in the test directory and set as
    STDIN input for the agent to read.
    """
    user_response_file = os.path.join(
        script_dir, 'mock', os.environ.get('AGENT'), test_name, 'user_responses.log'
    )
    if not os.path.exists(user_response_file):
        return ''
    with open(user_response_file, 'r') as f:
        ret = f.read().rstrip()
    ret += '\n'
    return ret


>>>>>>> eba5ef8e
def mock_completion(*args, test_name, **kwargs):
    messages = kwargs['messages']
    message_str = ''
    for message in messages:
        message_str += message['content']
    mock_response = get_mock_response(test_name, message_str)
    assert mock_response is not None, 'Mock response for prompt is not found'
    response = completion(**kwargs, mock_response=mock_response)
    return response


@pytest.fixture(autouse=True)
def patch_completion(monkeypatch, request):
    test_name = request.node.name
<<<<<<< HEAD
    monkeypatch.setattr('opendevin.llm.llm.litellm_completion', partial(mock_completion, test_name=test_name))
=======
    # Mock LLM completion
    monkeypatch.setattr(
        'opendevin.llm.llm.litellm_completion',
        partial(mock_completion, test_name=test_name),
    )

    # Mock user input (only for tests that have user_responses.log)
    user_responses_str = mock_user_response(test_name=test_name)
    if user_responses_str:
        user_responses = io.StringIO(user_responses_str)
        monkeypatch.setattr('sys.stdin', user_responses)


def set_up():
    assert workspace_path is not None
    if os.path.exists(workspace_path):
        for file in os.listdir(workspace_path):
            os.remove(os.path.join(workspace_path, file))


@pytest.fixture(autouse=True)
def resource_setup():
    set_up()
    if not os.path.exists(workspace_path):
        os.makedirs(workspace_path)
    # Yield to test execution
    yield
>>>>>>> eba5ef8e
<|MERGE_RESOLUTION|>--- conflicted
+++ resolved
@@ -54,8 +54,6 @@
                             return resp_file.read()
 
 
-<<<<<<< HEAD
-=======
 def mock_user_response(*args, test_name, **kwargs):
     """The agent will ask for user input using `input()` when calling `asyncio.run(main(task))`.
     This function mocks the user input by providing the response from the mock response file.
@@ -74,7 +72,6 @@
     return ret
 
 
->>>>>>> eba5ef8e
 def mock_completion(*args, test_name, **kwargs):
     messages = kwargs['messages']
     message_str = ''
@@ -89,9 +86,6 @@
 @pytest.fixture(autouse=True)
 def patch_completion(monkeypatch, request):
     test_name = request.node.name
-<<<<<<< HEAD
-    monkeypatch.setattr('opendevin.llm.llm.litellm_completion', partial(mock_completion, test_name=test_name))
-=======
     # Mock LLM completion
     monkeypatch.setattr(
         'opendevin.llm.llm.litellm_completion',
@@ -118,5 +112,4 @@
     if not os.path.exists(workspace_path):
         os.makedirs(workspace_path)
     # Yield to test execution
-    yield
->>>>>>> eba5ef8e
+    yield