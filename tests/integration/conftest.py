--- conflicted
+++ resolved
@@ -1,9 +1,6 @@
+import io
 import os
-<<<<<<< HEAD
-import io
-=======
 import re
->>>>>>> 0ad2b55e
 from functools import partial
 
 import pytest
