--- conflicted
+++ resolved
@@ -81,12 +81,8 @@
         message_str += message['content']
     mock_response = get_mock_response(test_name, message_str)
     if mock_response is None:
-<<<<<<< HEAD
-        print('Mock response for prompt is not found, exiting...')
-=======
         print('Mock response for prompt is not found:\n\n' + message_str)
         print('Exiting...')
->>>>>>> b84f25ab
         sys.exit(1)
     response = completion(**kwargs, mock_response=mock_response)
     return response
