# Introduction

This folder contains backend integration tests that rely on a mock LLM. It serves
two purposes:

1. Ensure the quality of development, including OpenDevin framework and agents.
2. Help contributors learn the workflow of OpenDevin, and examples of real interactions
with (powerful) LLM, without spending real money.

## Why don't we launch an open-source model, e.g. LLAMA3?

There are two reasons:

1. LLMs cannot guarantee determinism, meaning the test behavior might change.
2. CI machines are not powerful enough to run any LLM that is sophisticated enough
to finish the tasks defined in tests.

Note: integration tests are orthogonal to evaluations/benchmarks
as they serve different purposes. Although benchmarks could also
capture bugs, some of which may not be caught by tests, benchmarks
require real LLMs which are non-deterministic and costly.
We run integration test suite for every single commit, which is
not possible with benchmarks.

## Known limitations

1. To avoid the potential impact of non-determinism, we remove all special
characters when doing the comparison. If two prompts for the same task only
differ in non-alphanumeric characters, a wrong mock response might be picked up.
2. It is required that everything has to be deterministic. For example, agent
must not use randomly generated numbers.

The folder is organised as follows:

```
├── README.md
├── conftest.py
├── mock
│   ├── [AgentName]
│   │   └── [TestName]
│   │       ├── prompt_*.log
│   │       ├── response_*.log
└── [TestFiles].py
```

where `conftest.py` defines the infrastructure needed to load real-world LLM prompts
and responses for mocking purpose. Prompts and responses generated during real runs
of agents with real LLMs are stored under `mock/AgentName/TestName` folders.

**Note:** Set PERSIST_SANDBOX=false to use a clean sandbox for each test.

## Run Integration Tests

Take a look at `run-integration-tests.yml` (in the `.github` folder) to learn
how integration tests are launched in a CI environment. You can also simply run:

```bash
TEST_ONLY=true ./tests/integration/regenerate.sh
```

to run all integration tests until the first failure occurs.

If you'd only plan to run a specific test, set environment variable
`ONLY_TEST_NAME` to the actual test name. If you only want to run a specific agent,
set environment variable `ONLY_TEST_AGENT` to the agent. You could also use both,
e.g.

```bash
TEST_ONLY=true ONLY_TEST_NAME="test_simple_task_rejection" ONLY_TEST_AGENT="ManagerAgent" ./tests/integration/regenerate.sh
```

## Regenerate Integration Tests

When you make changes to an agent's prompt, the integration tests will fail. You'll need to regenerate them
by running the following command from OpenDevin's project root directory:

```bash
./tests/integration/regenerate.sh
```

Please note that this will:

1. Run existing tests first. If a test passes, then no regeneration would happen.
2. Regenerate the prompts, but attempt to use existing responses from LLM (if any).
For example, if you only fix a typo in the prompt, it shouldn't affect LLM's behaviour.
If we rerun integration tests against a real LLM, then due to LLM's non-deterministic nature,
a series of different prompts and responses will be generated, causing a lot of
unnecessary diffs which are hard to review. If you want to skip this step, see below
sections.
3. Rerun the failed test again. If it succeeds, continue to the next test or agent.
If it fails again, goto next step.
4. Rerun integration tests against a real LLM, record all prompts and
responses, and replace the existing test artifacts (if any).
5. Rerun the failed test again. If it succeeds, continue to the next test or agent.
If it fails again, abort the script.

Note that step 4 calls *real* LLM_MODEL only for failed tests that cannot be fixed
by regenerating prompts alone, but it still costs money! If you don't want
to cover the cost, ask one of the maintainers to regenerate for you. Before asking,
please try running the script first *without* setting `LLM_API_KEY`.
Chance is, the test could be fixed after step 2.

## Regenerate a Specific Agent and/or Test

If you only want to run a specific test, set environment variable
`ONLY_TEST_NAME` to the test name. If you only want to run a specific agent,
set environment variable `ONLY_TEST_AGENT` to the agent. You could also use both,
e.g.

```bash
ONLY_TEST_NAME="test_write_simple_script" ONLY_TEST_AGENT="CodeActAgent" ./tests/integration/regenerate.sh
```

## Force Regenerate with real LLM

Sometimes, step 2 would fix the broken test by simply reusing existing responses
from LLM. This may not be what you want - for example, you might have greatly improved
the prompt that you believe the LLM will do a better job using fewer steps, or you might
have added a new action type and you think the LLM should be able to use the new type.
In this case you can skip step 2 and run integration tests against a real LLM.
Simply set `FORCE_USE_LLM` environmental variable to true, or run the script like this:

```bash
FORCE_USE_LLM=true ./tests/integration/regenerate.sh
```

Note: `FORCE_USE_LLM` doesn't take effect if all tests are passing. If you want to
regenerate regardless, you could remove everything under the
`tests/integration/mock/[agent]/[test_name]` folder.

## Known Issues

<<<<<<< HEAD
Sometimes you might see transient errors like
`pexpect.pxssh.ExceptionPxssh: Could not establish connection to host`.
The `regenerate.sh` script doesn't know this is a transient error and would
still regenerate the test artifacts. You could simply terminate the script
by pressing `CTRL+C` (or corresponding key on MacOS) and rerun the script.

=======
>>>>>>> dd1095cf
The test framework cannot handle non-determinism. If anything in the prompt (including
observed result after executing an action) is non-deterministic (e.g. a PID), the
test would fail. In this case, you might want to change conftest.py to filter out
numbers or any other known patterns when matching prompts for your test.

## Write a new Integration Test

To write an integration test, there are essentially two steps:

1. Decide your task prompt, and the result you want to verify.
2. Add your prompt to the `regenerate.sh` script.

**NOTE**: If your agent decides to support user-agent interaction via natural
language (e.g., you're prompted to enter user responses when running the above
`main.py` command), you should create a file named
`tests/integration/mock/<AgentName>/<TestName>/user_responses.log`
containing all the responses in order you provided to the agent,
delimited by a single newline ('\n'). This will be used to mock the STDIN during testing.

That's it, you are good to go! When you launch an integration test, mock
responses are loaded and used to replace a real LLM's response, so that we get
deterministic and consistent behavior, and most importantly, without spending real
money.<|MERGE_RESOLUTION|>--- conflicted
+++ resolved
@@ -130,15 +130,6 @@
 
 ## Known Issues
 
-<<<<<<< HEAD
-Sometimes you might see transient errors like
-`pexpect.pxssh.ExceptionPxssh: Could not establish connection to host`.
-The `regenerate.sh` script doesn't know this is a transient error and would
-still regenerate the test artifacts. You could simply terminate the script
-by pressing `CTRL+C` (or corresponding key on MacOS) and rerun the script.
-
-=======
->>>>>>> dd1095cf
 The test framework cannot handle non-determinism. If anything in the prompt (including
 observed result after executing an action) is non-deterministic (e.g. a PID), the
 test would fail. In this case, you might want to change conftest.py to filter out
